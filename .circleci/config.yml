version: 2
jobs:
  build:
    docker:
      - image: libosmscout/archlinux_gcc_cmake:latest
        environment:
          TZ: "/usr/share/zoneinfo/Europe/Berlin"
          LANG: "en_US.utf8"
    branches:
      only:
        - master
        - pull/*
    steps:
      - checkout
      - run:
          name: Configure project
<<<<<<< HEAD
          command: cmake -B build -DCMAKE_UNITY_BUILD=ON -DOSMSCOUT_BUILD_BINDING_JAVA=OFF
          working_directory: build
=======
          command: cmake -B build -DCMAKE_UNITY_BUILD=ON -DOSMSCOUT_BUILD_BINDING_JAVA=OFF -Wno-dev
>>>>>>> 2956e538
      - run:
          name: Build project
          command: cmake --build build
      - run:
          name: Test project
          command: ctest -j 2 --output-on-failure
          working_directory: build
<|MERGE_RESOLUTION|>--- conflicted
+++ resolved
@@ -14,12 +14,7 @@
       - checkout
       - run:
           name: Configure project
-<<<<<<< HEAD
-          command: cmake -B build -DCMAKE_UNITY_BUILD=ON -DOSMSCOUT_BUILD_BINDING_JAVA=OFF
-          working_directory: build
-=======
           command: cmake -B build -DCMAKE_UNITY_BUILD=ON -DOSMSCOUT_BUILD_BINDING_JAVA=OFF -Wno-dev
->>>>>>> 2956e538
       - run:
           name: Build project
           command: cmake --build build
