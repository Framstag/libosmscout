--- conflicted
+++ resolved
@@ -1,14 +1,9 @@
 # CMake
 **/cmake_install.cmake
-<<<<<<< HEAD
 **/.autotools
 **/debug
 **/release
 build/
-=======
-**/CMakeFiles
-/build/
->>>>>>> 74c3e4f3
 
 # IDEs
 **/.cproject
