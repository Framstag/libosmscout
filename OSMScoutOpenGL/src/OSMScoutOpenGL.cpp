--- conflicted
+++ resolved
@@ -93,13 +93,8 @@
   std::cerr << "GLFW Error: " << err_str << std::endl;
 }
 
-<<<<<<< HEAD
 static void key_callback(GLFWwindow *window, int key, int /*scancode*/, int action, int /*mods*/) {
   if (key == GLFW_KEY_ESCAPE && action == GLFW_PRESS)
-=======
-static void key_callback(GLFWwindow *window, int key, int scancode, int action, int mods) {
-  if (key == GLFW_KEY_ESCAPE && action == GLFW_PRESS) {
->>>>>>> 8aa6f244
     glfwSetWindowShouldClose(window, true);
   }
   if(key == GLFW_KEY_LEFT){
@@ -156,12 +151,7 @@
 
 }
 
-<<<<<<< HEAD
-
 static void scroll_callback(GLFWwindow *window, double /*xoffset*/, double yoffset) {
-=======
-static void scroll_callback(GLFWwindow *window, double xoffset, double yoffset) {
->>>>>>> 8aa6f244
   zoomLevel += yoffset * 100;
   double x, y;
   glfwGetCursorPos(window, &x, &y);
