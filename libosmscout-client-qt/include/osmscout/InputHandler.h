/*
 OSMScout - a Qt backend for libosmscout and libosmscout-map
 Copyright (C) 2016  Lukas Karas

  This library is free software; you can redistribute it and/or
  modify it under the terms of the GNU Lesser General Public
  License as published by the Free Software Foundation; either
  version 2.1 of the License, or (at your option) any later version.

  This library is distributed in the hope that it will be useful,
  but WITHOUT ANY WARRANTY; without even the implied warranty of
  MERCHANTABILITY or FITNESS FOR A PARTICULAR PURPOSE.  See the GNU
  Lesser General Public License for more details.

  You should have received a copy of the GNU Lesser General Public
  License along with this library; if not, write to the Free Software
  Foundation, Inc., 59 Temple Place, Suite 330, Boston, MA 02111-1307  USA
 */

#ifndef INPUTHANDLER_H
#define	INPUTHANDLER_H

#include <QObject>
#include <QVector2D>
#include <QTouchEvent>
#include <QTimer>
#include <QTime>
#include <QQueue>

#include <osmscout/util/GeoBox.h>
#include <osmscout/util/Magnification.h>

/**
 * \ingroup QtAPI
 *
 * Simple class for recognizing some basic gestures: tap, double tap, long-tap and tap-and-hold.
 *
 * Widget should send own \ref QTouchEvent to this object, when some tap gesture
 * is recognized it emits one of its signals.
 *
 *  - **Tap**: touch shorter than holdInterval (1000 ms) followed with pause longer than tapInterval (200 ms)
 *  - **Long tap**: touch longer than holdInterval (1000 ms)
 *  - **Double tap**: tap followed by second one within tapInterval (200 ms)
 *  - **Tap, long tap**: tap followed by long tap within tapInterval (200 ms)
 *
 * Physical DPI of display should be setup before first use. TapRecognizer use some small move
 * tolerance (~ 2.5 mm), it means that events are emited even that touch point is moving within
 * this tolerance. For double tap, when second tap is farther than this tolerance,
 * double-tap event is not emited.
 */
class TapRecognizer : public QObject{
  Q_OBJECT

private:
  enum TapRecState{
    INACTIVE = 0,
    PRESSED = 1, // timer started with hold interval, if expired - long-tap is emited
    RELEASED = 2, // timer started with tap interval, if expired - tap is emited
    PRESSED2 = 3, // timer started with hold interval, if expired - tap-long-tap
  };

  int startFingerId;
  int startX;
  int startY;

  QTimer timer;
  TapRecState state;
  int holdIntervalMs;
  int hold2IntervalMs;
  int tapIntervalMs;
  int moveTolerance;

private slots:
  void onTimeout();

public:
  inline TapRecognizer():
          state(INACTIVE),
          holdIntervalMs(1000),
          hold2IntervalMs(500),
          tapIntervalMs(200),
          moveTolerance(15)
  {
    timer.setSingleShot(true);
    connect(&timer, SIGNAL(timeout()), this, SLOT(onTimeout()));
  }

  virtual inline ~TapRecognizer()
  {
  }

  void touch(QTouchEvent *event);

  inline void setPhysicalDpi(double physicalDpi)
  {
    moveTolerance = physicalDpi / 10.0; // ~ 2.5 mm
  }

signals:
  void tap(const QPoint p);
  void doubleTap(const QPoint p);
  void longTap(const QPoint p);
  void tapLongTap(const QPoint p);
};

/**
 * \ingroup QtAPI
 */
struct AccumulatorEvent
{
  QPointF pos;
  QTime time;
};
Q_DECLARE_METATYPE(AccumulatorEvent)

/**
 * \ingroup QtAPI
 *
 * Helper class that accumulates move (touch events) within some time period
 * (time defined FIFO queue). It helps to \ref MoveHandler determine of move
 * vector when drag gesture ends. It is used for animate move momentum.
 */
class MoveAccumulator : public QObject{
  Q_OBJECT

private:
  int memory; // ms
  QQueue<AccumulatorEvent> events;
  double factor;
  double vectorLengthTreshold;

public:

  /**
   *
   * @param memory - in milliseconds for finger position points
   * @param factor - momentum movement length (vector returned from collect method) will be equal to recorded length * factor
   * @param vectorLengthTreshold - movement (between two points) have to be longer than treshold (in pixels) for change move vector
   */
  inline MoveAccumulator(int memory = 100, double factor = 4, double vectorLengthTreshold = 5):
    memory(memory), factor(factor), vectorLengthTreshold(vectorLengthTreshold)
  {
  }
  virtual inline ~MoveAccumulator(){}

  MoveAccumulator& operator+=(const QPointF p);
  QVector2D collect();
};

/**
 * \ingroup QtAPI
 *
 * Object thats carry information about view center, angle and magnification.
 */
class MapView: public QObject
{
  Q_OBJECT

  Q_PROPERTY(double   lat       READ GetLat)
  Q_PROPERTY(double   lon       READ GetLon)
  Q_PROPERTY(double   angle     READ GetAngle)
  Q_PROPERTY(double   mag       READ GetMag)
  Q_PROPERTY(uint32_t magLevel  READ GetMagLevel)

public:
  inline MapView(){}

  inline MapView(QObject *parent, osmscout::GeoCoord center, double angle, osmscout::Magnification magnification):
    QObject(parent), center(center), angle(angle), magnification(magnification) {}

  inline MapView(osmscout::GeoCoord center, double angle, osmscout::Magnification magnification):
    center(center), angle(angle), magnification(magnification) {}

  /**
   * This copy constructor don't transfer ownership
   * in Qt hierarchy - it may cause troubles.
   * @param mv
   */
  inline MapView(const MapView &mv):
<<<<<<< HEAD
    QObject(mv.parent()), center(mv.center), angle(mv.angle), magnification(mv.magnification) {}

  inline ~MapView(){}

  inline double GetLat(){ return center.GetLat(); }
  inline double GetLon(){ return center.GetLon(); }
=======
    QObject(), center(mv.center), angle(mv.angle), magnification(mv.magnification) {}
  
  virtual inline ~MapView(){}
  
  inline double GetLat(){ return center.lat; }
  inline double GetLon(){ return center.lon; }
>>>>>>> baf7846d
  inline double GetAngle(){ return angle; }
  inline double GetMag(){ return magnification.GetMagnification(); }
  inline double GetMagLevel(){ return magnification.GetLevel(); }

  void inline operator=(const MapView &mv)
  {
    center = mv.center;
    angle = mv.angle;
    magnification = mv.magnification;
  }

  osmscout::GeoCoord           center;
  double                       angle;
  osmscout::Magnification      magnification;
};

Q_DECLARE_METATYPE(MapView)

inline bool operator==(const MapView& a, const MapView& b)
{
  return a.center == b.center && a.angle == b.angle && a.magnification == b.magnification;
}
inline bool operator!=(const MapView& a, const MapView& b)
{
  return ! (a == b);
}

/**
 * \ingroup QtAPI
 *
 * Input handler retrieve all inputs from user and may change MapView (emits viewChange signal).
 * If handler don't accept specific action, returns false. In such case,
 * default handler for this action should be activated.
 *
 * Input handlers is application of behaviour pattern. It solves problems like:
 *
 *  - what should happen when finger is on the screen and plus button is pressed
 *  - recognising multitouch gestures
 *
 * Qt provides api for register custom gesture recognizers, but it is not
 * available in QML world and its api don't fit to Map application requierements.
 *
 * Handler also controls map animations.
 */
class InputHandler : public QObject{
    Q_OBJECT
public:
    InputHandler(MapView view);
    virtual ~InputHandler();

    virtual void painted();
    virtual bool animationInProgress();

    virtual bool showCoordinates(osmscout::GeoCoord coord, osmscout::Magnification magnification);
    virtual bool zoom(double zoomFactor, const QPoint widgetPosition, const QRect widgetDimension);
    virtual bool move(QVector2D vector); // move vector in pixels
    virtual bool rotateBy(double angleStep, double angleChange);
    virtual bool touch(QTouchEvent *event);
    virtual bool currentPosition(bool locationValid, osmscout::GeoCoord currentPosition);
    virtual bool isLockedToPosition();
    virtual bool focusOutEvent(QFocusEvent *event);

signals:
    void viewChanged(const MapView &view);

protected:
    MapView view;
};

/**
 * \ingroup QtAPI
 *
 * Handler with support of simple moves and zoom.
 * View changes are animated, so one action may emits many of viewChange signals.
 */
class MoveHandler : public InputHandler {
    Q_OBJECT

private:
    QTime animationStart;
    QTimer timer;
    MapView startMapView;
    QVector2D _move;
    osmscout::Magnification targetMagnification;
    int animationDuration;

    const int MOVE_ANIMATION_DURATION = 1000; // ms
    const int ZOOM_ANIMATION_DURATION = 500; // ms
    const int ANIMATION_TICK = 16;

private slots:
    void onTimeout();

public:
    MoveHandler(MapView view, double dpi);
    virtual ~MoveHandler();

    virtual bool animationInProgress();

    /**
     * Called from DragHandler or MultitouchHandler when gesture moves with map
     *
     * @param vector
     * @return
     */
    bool moveNow(QVector2D vector); // move vector in pixels, without animation

    virtual bool zoom(double zoomFactor, const QPoint widgetPosition, const QRect widgetDimension);
    virtual bool move(QVector2D vector); // move vector in pixels
    virtual bool rotateBy(double angleStep, double angleChange);
    virtual bool touch(QTouchEvent *event);

private:
    double dpi;
};

/**
 * \ingroup QtAPI
 *
 * Input handler that animates jumps to target map view.
 */
class JumpHandler : public InputHandler {
    Q_OBJECT

private:
    QTime animationStart;
    QTimer timer;
    MapView startMapView;
    MapView targetMapView;

    const int ANIMATION_DURATION = 1000; // ms
    const int ANIMATION_TICK = 16;

private slots:
    void onTimeout();

public:
    JumpHandler(MapView view);
    virtual ~JumpHandler();

    virtual bool animationInProgress();
    virtual bool showCoordinates(osmscout::GeoCoord coord, osmscout::Magnification magnification);
};

/**
 * \ingroup QtAPI
 *
 * InputHandler with support of dragg gesture.
 */
class DragHandler : public MoveHandler {
    Q_OBJECT
public:
    DragHandler(MapView view, double dpi);
    virtual ~DragHandler();

    virtual bool animationInProgress();

    virtual bool zoom(double zoomFactor, const QPoint widgetPosition, const QRect widgetDimension);
    virtual bool move(QVector2D vector); // move vector in pixels
    virtual bool rotateBy(double angleStep, double angleChange);

    virtual bool touch(QTouchEvent *event);

private:
    bool moving;
    MapView startView;
    int fingerId;
    int startX;
    int startY;
    bool ended;
    MoveAccumulator moveAccumulator;
};

/**
 * \ingroup QtAPI
 *
 * InputHandler with support of multitouch input. It use just first two
 * touch points from touch events.
 */
class MultitouchHandler : public MoveHandler {
    Q_OBJECT
public:
    MultitouchHandler(MapView view, double dpi);
    virtual ~MultitouchHandler();

    virtual bool animationInProgress();

    virtual bool zoom(double zoomFactor, const QPoint widgetPosition, const QRect widgetDimension);
    virtual bool move(QVector2D vector); // move vector in pixels
    virtual bool rotateBy(double angleStep, double angleChange);

    virtual bool touch(QTouchEvent *event);
private:
    bool moving;
    MapView startView;
    bool initialized;
    bool ended;
    MoveAccumulator moveAccumulator;

    // we take only first two touch points into account
    QTouchEvent::TouchPoint startPointA;
    QTouchEvent::TouchPoint startPointB;
};

/**
 * \ingroup QtAPI
 *
 * Input handler that locks map view to current position.
 */
class LockHandler : public JumpHandler {
    Q_OBJECT
protected:
    double dpi;
    double moveTolerance;
public:
    inline LockHandler(MapView view, double dpi, double moveTolerance):
      JumpHandler(view), dpi(dpi), moveTolerance(moveTolerance)
    {};

    virtual bool currentPosition(bool locationValid, osmscout::GeoCoord currentPosition);
    virtual bool showCoordinates(osmscout::GeoCoord coord, osmscout::Magnification magnification);
    virtual bool isLockedToPosition();
    virtual bool focusOutEvent(QFocusEvent *event);
};

#endif	/* INPUTHANDLER_H */

<|MERGE_RESOLUTION|>--- conflicted
+++ resolved
@@ -177,21 +177,12 @@
    * @param mv
    */
   inline MapView(const MapView &mv):
-<<<<<<< HEAD
-    QObject(mv.parent()), center(mv.center), angle(mv.angle), magnification(mv.magnification) {}
-
-  inline ~MapView(){}
+    QObject(), center(mv.center), angle(mv.angle), magnification(mv.magnification) {}
+
+  virtual inline ~MapView(){}
 
   inline double GetLat(){ return center.GetLat(); }
   inline double GetLon(){ return center.GetLon(); }
-=======
-    QObject(), center(mv.center), angle(mv.angle), magnification(mv.magnification) {}
-  
-  virtual inline ~MapView(){}
-  
-  inline double GetLat(){ return center.lat; }
-  inline double GetLon(){ return center.lon; }
->>>>>>> baf7846d
   inline double GetAngle(){ return angle; }
   inline double GetMag(){ return magnification.GetMagnification(); }
   inline double GetMagLevel(){ return magnification.GetLevel(); }
