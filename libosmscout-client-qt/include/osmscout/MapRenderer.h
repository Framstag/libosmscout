--- conflicted
+++ resolved
@@ -21,14 +21,8 @@
   Foundation, Inc., 59 Temple Place, Suite 330, Boston, MA 02111-1307  USA
  */
 
-<<<<<<< HEAD
-#include <QObject>
-#include <QSettings>
+#include <osmscoutmap/DataTileCache.h>
 
-#include <osmscoutmap/DataTileCache.h>
-=======
-#include <osmscout/DataTileCache.h>
->>>>>>> 3108cbc2
 #include <osmscout/DBThread.h>
 
 #include <osmscout/ClientQtImportExport.h>
