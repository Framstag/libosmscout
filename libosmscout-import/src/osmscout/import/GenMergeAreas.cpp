/*
  This source is part of the libosmscout library
  Copyright (C) 2014  Tim Teulings

  This library is free software; you can redistribute it and/or
  modify it under the terms of the GNU Lesser General Public
  License as published by the Free Software Foundation; either
  version 2.1 of the License, or (at your option) any later version.

  This library is distributed in the hope that it will be useful,
  but WITHOUT ANY WARRANTY; without even the implied warranty of
  MERCHANTABILITY or FITNESS FOR A PARTICULAR PURPOSE.  See the GNU
  Lesser General Public License for more details.

  You should have received a copy of the GNU Lesser General Public
  License along with this library; if not, write to the Free Software
  Foundation, Inc., 59 Temple Place, Suite 330, Boston, MA 02111-1307  USA
*/

#include <osmscout/import/GenMergeAreas.h>

#include <osmscout/util/File.h>
#include <osmscout/util/FileScanner.h>
#include <osmscout/util/FileWriter.h>

#include <osmscout/import/MergeAreaData.h>

namespace osmscout {

  const char* const MergeAreasGenerator::AREAS2_TMP="areas2.tmp";

  static bool HasNoDuplicateNodes(const std::vector<Point>& points)
  {
    std::set<GeoCoord> coordSet;

    for (const auto& point : points) {
      if (!coordSet.insert(point.GetCoord()).second) {
        return false;
      }
    }

    return true;
  }

  void MergeAreasGenerator::GetDescription(const ImportParameter& /*parameter*/,
                                           ImportModuleDescription& description) const
  {
    description.SetName("MergeAreasGenerator");
    description.SetDescription("Merge areas into bigger areas");

    description.AddRequiredFile(MergeAreaDataGenerator::AREAS_TMP);

    description.AddProvidedTemporaryFile(AREAS2_TMP);
  }

  /**
   * Returns the index of the first outer ring that contains the given id.
   */
  size_t MergeAreasGenerator::GetFirstOuterRingWithId(const Area& area,
                                                      Id id) const
  {
    for (size_t r = 0; r<area.rings.size(); r++) {
      if (area.rings[r].IsTopOuter()) {
        for (const auto& node : area.rings[r].nodes) {
          if (node.GetId()==id) {
            return r;
          }
        }
      }
    }

    assert(false);

    return 0;
  }

  void MergeAreasGenerator::EraseAreaInCache(const std::unordered_set<Id>& nodeUseMap,
                                             const AreaRef& area,
                                             std::unordered_map<Id,std::set<AreaRef> >& idAreaMap)
  {
    for (const auto& ring: area->rings) {
      if (ring.IsTopOuter()) {
        for (const auto node : ring.nodes) {
          Id id=node.GetId();

          if (nodeUseMap.find(id)!=nodeUseMap.end()) {
            idAreaMap[id].erase(area);
          }
        }
      }
    }
  }

  /**
   * Scans all areas. If an area is of one of the given merge types, index all node ids
   * into the given NodeUseMap for all outer rings of the given area.
   */
  bool MergeAreasGenerator::ScanAreaNodeIds(Progress& progress,
                                            const TypeConfig& typeConfig,
                                            FileScanner& scanner,
                                            const TypeInfoSet& mergeTypes,
                                            std::unordered_set<Id>& nodeUseMap)
  {
    progress.SetAction("Scanning for nodes joining areas from '"+scanner.GetFilename()+"'");

    scanner.GotoBegin();

    uint32_t areaCount=scanner.ReadUInt32();

<<<<<<< HEAD
    Area data;
=======
    uint8_t areaType;
    Id      areaId;
    Area    area;
>>>>>>> 95c55af3

    std::unordered_set<Id> usedOnceSet;

    for (uint32_t current=1; current<=areaCount; current++) {
      progress.SetProgress(current,areaCount);

<<<<<<< HEAD
      uint8_t type=scanner.ReadUInt8();
      Id      id=scanner.ReadUInt64();
=======
      scanner.Read(areaType);
      scanner.Read(areaId);
>>>>>>> 95c55af3

      area.ReadImport(typeConfig,
                      scanner);

      if (!mergeTypes.IsSet(area.GetType())) {
        continue;
      }

      // We insert every node id only once per area, because we want to
      // find nodes that are shared by *different* areas.

      std::unordered_set<Id> nodeIds;

      for (const auto& ring: area.rings) {
        if (!ring.IsTopOuter()) {
          continue;
        }

        for (const auto node : ring.nodes) {
          Id id=node.GetId();

          if (nodeIds.find(id)==nodeIds.end()) {
            if (usedOnceSet.find(id)!=usedOnceSet.end()) {
              nodeUseMap.insert(id);
            }
            else {
              usedOnceSet.insert(id);
            }
            nodeIds.insert(id);
          }
        }
      }
    }

    return true;
  }

  /**
   * Load areas which has a one for the types given by types. If at leats one node
   * in one of the outer rings of the areas is marked in nodeUseMap as "used at least twice",
   * index it into the areas map.
   *
   * If the number of indexed areas is bigger than parameter.GetRawWayBlockSize() types are
   * dropped form areas until the number is again below the limit.
   */
  bool MergeAreasGenerator::GetAreas(const ImportParameter& parameter,
                                     Progress& progress,
                                     const TypeConfig& typeConfig,
                                     const TypeInfoSet& candidateTypes,
                                     TypeInfoSet& loadedTypes,
                                     const std::unordered_set<Id>& nodeUseMap,
                                     FileScanner& scanner,
                                     FileWriter& writer,
                                     std::vector<AreaMergeData>& mergeJob,
                                     uint32_t& areasWritten)
  {
    bool        firstCall=areasWritten==0; // We are called for the first time
    size_t      collectedAreasCount=0;
    size_t      typesWithAreas=0;

    for (auto& data : mergeJob) {
      data.areaCount=0;
    }

    loadedTypes=candidateTypes;

    scanner.GotoBegin();

    uint32_t areaCount=scanner.ReadUInt32();

    for (uint32_t a=1; a<=areaCount; a++) {
      AreaRef area=std::make_shared<Area>();

      progress.SetProgress(a,areaCount);

      uint8_t type=scanner.ReadUInt8();
      Id      id=scanner.ReadUInt64();

      area->ReadImport(typeConfig,
                       scanner);

      mergeJob[area->GetType()->GetIndex()].areaCount++;

      // This is an area of a type that does not get merged,
      // we directly store it in the target file.
      if (!loadedTypes.IsSet(area->GetType())) {
        if (firstCall) {
          writer.Write(type);
          writer.Write(id);

          area->WriteImport(typeConfig,
                            writer);

          areasWritten++;
        }

        continue;
      }

      bool isMergeCandidate=false;

      for (const auto& ring: area->rings) {
        if (!ring.IsTopOuter()) {
          continue;
        }

        for (const auto node : ring.nodes) {
          if (nodeUseMap.find(node.GetId())!=nodeUseMap.end()) {
            isMergeCandidate=true;
            break;
          }
        }

        if (isMergeCandidate) {
          break;
        }
      }

      if (!isMergeCandidate) {
        continue;
      }

      if (mergeJob[area->GetType()->GetIndex()].areas.empty()) {
        typesWithAreas++;
      }

      mergeJob[area->GetType()->GetIndex()].areas.push_back(area);

      collectedAreasCount++;

      while (collectedAreasCount>parameter.GetRawWayBlockSize() &&
             typesWithAreas>1) {
        TypeInfoRef victimType;

        // Find the type with the smallest amount of ways loaded
        for (const auto &loadedType : loadedTypes) {
          if (!mergeJob[loadedType->GetIndex()].areas.empty() &&
              (!victimType ||
               mergeJob[loadedType->GetIndex()].areas.size()<mergeJob[victimType->GetIndex()].areas.size())) {
            victimType=loadedType;
          }
        }

        // If there is more then one type of way, we always must find a "victim" type.
        assert(victimType);

        // Correct the statistics
        collectedAreasCount-=mergeJob[victimType->GetIndex()].areas.size();
        // Clear already loaded data of th victim type
        mergeJob[victimType->GetIndex()].areas.clear();

        typesWithAreas--;
        loadedTypes.Remove(victimType);
      }
    }

    progress.SetAction("Collected "+std::to_string(collectedAreasCount)+" areas for "+std::to_string(loadedTypes.Size())+" types");

    return true;
  }

  void MergeAreasGenerator::IndexAreasByNodeIds(const std::unordered_set<Id>& nodeUseMap,
                                                const std::list<AreaRef>& areas,
                                                std::unordered_map<Id,std::set<AreaRef> >& idAreaMap)
  {
    for (const auto& area : areas) {
      std::unordered_set<Id> nodeIds;

      for (const auto& ring: area->rings) {
        if (ring.IsTopOuter()) {
          for (const auto node : ring.nodes) {
            Id id=node.GetId();

            if (nodeIds.find(id)==nodeIds.end() &&
                nodeUseMap.find(id)!=nodeUseMap.end()) {
              idAreaMap[id].insert(area);
              nodeIds.insert(id);
            }
          }
        }
      }
    }
  }

  bool MergeAreasGenerator::TryMerge(const std::unordered_set<Id>& nodeUseMap,
                                     Area& area,
                                     std::unordered_map<Id,std::set<AreaRef> >& idAreaMap,
                                     std::set<Id>& finishedIds,
                                     std::unordered_set<FileOffset>& mergedAway)
  {
    for (const auto& ring: area.rings) {
      if (!ring.IsTopOuter()) {
        continue;
      }

      std::unordered_set<Id> nodeIds;
      std::set<AreaRef>      visitedAreas; // It is possible that two areas intersect in multiple nodes, to avoid multiple merge tests, we monitor the visited areas

      for (const auto node : ring.nodes) {
        Id id=node.GetId();

        if(finishedIds.find(id)!=finishedIds.end()) {
          continue;
        }

        // node already occurred
        if (nodeIds.find(id)!=nodeIds.end()) {
          continue;
        }

        // Track, that we visited this node
        nodeIds.insert(id);

        // Uninteresting node
        if (nodeUseMap.find(id)==nodeUseMap.end()) {
          continue;
        }

        // We now have an node id other areas with the same node id exist for.
        // Let's take a look at all these candidates

        auto candidate=idAreaMap[id].begin();

        while (candidate!=idAreaMap[id].end()) {
          AreaRef candidateArea(*candidate);

          // We only merge against "simple" areas
          if (candidateArea->rings.size()!=1) {
            ++candidate;
            continue;
          }

          // The area itself => skip
          if (area.GetFileOffset()==candidateArea->GetFileOffset()) {
            // TODO: Should not happen?
            ++candidate;
            continue;
          }

          // Already visited during this merge => skip
          if (visitedAreas.find(candidateArea)!=visitedAreas.end()) {
            ++candidate;
            continue;
          }

          // Area was already merged before => skip
          if (mergedAway.find(candidateArea->GetFileOffset())!=mergedAway.end()) {
            // TODO: Should not happen?
            ++candidate;
            continue;
          }

          size_t firstOuterRing=GetFirstOuterRingWithId(area,
                                                        id);

          size_t secondOuterRing=GetFirstOuterRingWithId(*candidateArea,
                                                         id);

          if (area.rings[firstOuterRing].nodes.size()+candidateArea->rings[secondOuterRing].nodes.size()>FileWriter::MAX_NODES) {
            // We could merge, but we could not store the resulting area anymore
            ++candidate;
            continue;
          }

          // Flag as visited (the areas might be registered for other
          // nodes shared by both areas, too) and we do not want to
          // analyze it again
          visitedAreas.insert(candidateArea);

          // Areas do not have the same feature value buffer values, skip
          if (area.rings[firstOuterRing].GetFeatureValueBuffer()!=candidateArea->rings[secondOuterRing].GetFeatureValueBuffer()) {
            //std::cout << "CANNOT merge areas " << area.GetFileOffset() << " and " << candidateArea->GetFileOffset() << " because of different feature values" << std::endl;
            ++candidate;
            continue;
          }

          // Yes, we can merge!

          PolygonMerger merger;

          merger.AddPolygon(area.rings[firstOuterRing].nodes);
          merger.AddPolygon(candidateArea->rings[secondOuterRing].nodes);

          std::list<PolygonMerger::Polygon> result;

          if (merger.Merge(result)) {
            if (result.size()==1 && HasNoDuplicateNodes(result.front().coords)) {
              //std::cout << "MERGE areas " << area.GetFileOffset() << " and " << candidateArea->GetFileOffset() << std::endl;

              area.rings[firstOuterRing].nodes=result.front().coords;

              EraseAreaInCache(nodeUseMap,
                               candidateArea,
                               idAreaMap);

              mergedAway.insert(candidateArea->GetFileOffset());

              return true;
            }
            else {
              //std::cout << "COULD merge areas " << area.GetFileOffset() << " and " << candidateArea->GetFileOffset() << std::endl;
            }
          }
          else {
            //std::cout << "CANNOT merge areas " << area.GetFileOffset() << " and " << candidateArea->GetFileOffset() << " at " << index << " " << node.GetCoord().GetDisplayText() << std::endl;
          }

          ++candidate;
        }

        finishedIds.insert(id);
      }
    }

    return false;
  }

  void MergeAreasGenerator::MergeAreas(Progress& progress,
                                       const std::unordered_set<Id>& nodeUseMap,
                                       AreaMergeData& job)
  {
    std::unordered_map<Id,std::set<AreaRef> > idAreaMap;
    size_t                                    overallCount=job.areas.size();

    IndexAreasByNodeIds(nodeUseMap,
                        job.areas,
                        idAreaMap);

    progress.Info("Found "+std::to_string(idAreaMap.size())+" nodes as possible connection points for areas");

    while (!job.areas.empty()) {
      AreaRef area;

      progress.SetProgress(overallCount-job.areas.size(),overallCount);

      // Pop a area from the list of "to be processed" areas
      area=job.areas.front();
      job.areas.pop_front();

      // This areas has already be "handled", ignore it
      if (job.mergedAway.find(area->GetFileOffset())!=job.mergedAway.end()) {
        continue;
      }

      // Delete all mentioning of this area in the idAreaMap cache
      EraseAreaInCache(nodeUseMap,
                       area,
                       idAreaMap);

      std::set<Id> finishedIds;

      // Now try to merge it against candidates that share the same ids.
      if (TryMerge(nodeUseMap,
                   *area,
                   idAreaMap,
                   finishedIds,
                   job.mergedAway)) {
        job.merges.push_back(area);

        while (TryMerge(nodeUseMap,
                        *area,
                        idAreaMap,
                        finishedIds,
                        job.mergedAway)) {
          // no code
        }
      }

    }
  }

  bool MergeAreasGenerator::WriteMergeResult(Progress& progress,
                                             const TypeConfig& typeConfig,
                                             FileScanner& scanner,
                                             FileWriter& writer,
                                             const TypeInfoSet& loadedTypes,
                                             std::vector<AreaMergeData>& mergeJob,
                                             uint32_t& areasWritten)
  {
    std::unordered_map<FileOffset,AreaRef> merges;
    std::unordered_set<FileOffset>         ignores;

    for (const auto& type : loadedTypes) {
      for (const auto& area : mergeJob[type->GetIndex()].merges) {
        merges[area->GetFileOffset()]=area;
      }

      ignores.insert(mergeJob[type->GetIndex()].mergedAway.begin(),
                     mergeJob[type->GetIndex()].mergedAway.end());
    }

    scanner.GotoBegin();

    uint32_t areaCount=scanner.ReadUInt32();

    for (uint32_t a=1; a<=areaCount; a++) {
      AreaRef area=std::make_shared<Area>();

      progress.SetProgress(a,areaCount);

      uint8_t type=scanner.ReadUInt8();
      Id      id=scanner.ReadUInt64();

      area->ReadImport(typeConfig,
                       scanner);

      if (loadedTypes.IsSet(area->GetType())) {
        if (ignores.find(area->GetFileOffset())!=ignores.end()) {
          continue;
        }

        writer.Write(type);
        writer.Write(id);

        const auto& merge=merges.find(area->GetFileOffset()) ;

        if (merge!=merges.end()) {
          area=merge->second;
        }

        area->WriteImport(typeConfig,
                          writer);

        areasWritten++;
      }
    }

    return true;
  }

  bool MergeAreasGenerator::Import(const TypeConfigRef& typeConfig,
                                   const ImportParameter& parameter,
                                   Progress& progress)
  {
    TypeInfoSet mergeTypes;
    FileScanner scanner;
    FileWriter  writer;

    for (const auto& type : typeConfig->GetTypes()) {
      if (type->CanBeArea() &&
          type->GetMergeAreas()) {
        mergeTypes.Set(type);
      }
    }

    std::unordered_set<Id> nodeUseMap;

    try {
      scanner.Open(AppendFileToDir(parameter.GetDestinationDirectory(),
                                   MergeAreaDataGenerator::AREAS_TMP),
                   FileScanner::Sequential,
                   parameter.GetRawWayDataMemoryMaped());

      if (!ScanAreaNodeIds(progress,
                           *typeConfig,
                           scanner,
                           mergeTypes,
                           nodeUseMap)) {
        return false;
      }

      size_t   nodeCount=nodeUseMap.size();
      uint32_t areasWritten=0;

      progress.Info("Found "+std::to_string(nodeCount)+" nodes as possible connection points for areas");

      /* ------ */

      writer.Open(AppendFileToDir(parameter.GetDestinationDirectory(),
                                  AREAS2_TMP));

      writer.Write(areasWritten);

      while (true) {
        TypeInfoSet                loadedTypes;
        std::vector<AreaMergeData> mergeJob(typeConfig->GetTypeCount());

        //
        // Load type data
        //

        progress.SetAction("Collecting area data by type");

        if (!GetAreas(parameter,
                      progress,
                      *typeConfig,
                      mergeTypes,
                      loadedTypes,
                      nodeUseMap,
                      scanner,
                      writer,
                      mergeJob,
                      areasWritten)) {
          return false;
        }

        // Merge

        progress.SetAction("Merging areas");

        for (const auto& type : loadedTypes) {
          if (!mergeJob[type->GetIndex()].areas.empty()) {
            progress.Info("Merging areas of type "+type->GetName());
            MergeAreas(progress,
                       nodeUseMap,
                       mergeJob[type->GetIndex()]);
            progress.Info("Reduced areas of '"+type->GetName()+"' from "+std::to_string(mergeJob[type->GetIndex()].areaCount)+" to "+std::to_string(mergeJob[type->GetIndex()].areaCount-mergeJob[type->GetIndex()].mergedAway.size()));

            mergeJob[type->GetIndex()].areas.clear();
          }
        }

        // Store back merge result

        if (!loadedTypes.Empty()) {
          if (!WriteMergeResult(progress,
                                *typeConfig,
                                scanner,
                                writer,
                                loadedTypes,
                                mergeJob,
                                areasWritten)) {
            return false;
          }

          mergeTypes.Remove(loadedTypes);
        }


        if (mergeTypes.Empty()) {
          break;
        }
      }

      scanner.Close();

      writer.GotoBegin();
      writer.Write(areasWritten);
      writer.Close();
    }
    catch (IOException& e) {
      progress.Error(e.GetDescription());

      scanner.CloseFailsafe();
      writer.CloseFailsafe();

      return false;
    }

    return true;
  }
}<|MERGE_RESOLUTION|>--- conflicted
+++ resolved
@@ -107,26 +107,15 @@
 
     uint32_t areaCount=scanner.ReadUInt32();
 
-<<<<<<< HEAD
     Area data;
-=======
-    uint8_t areaType;
-    Id      areaId;
-    Area    area;
->>>>>>> 95c55af3
 
     std::unordered_set<Id> usedOnceSet;
 
     for (uint32_t current=1; current<=areaCount; current++) {
       progress.SetProgress(current,areaCount);
 
-<<<<<<< HEAD
       uint8_t type=scanner.ReadUInt8();
       Id      id=scanner.ReadUInt64();
-=======
-      scanner.Read(areaType);
-      scanner.Read(areaId);
->>>>>>> 95c55af3
 
       area.ReadImport(typeConfig,
                       scanner);
