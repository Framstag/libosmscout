--- conflicted
+++ resolved
@@ -82,93 +82,7 @@
     return true;
   }
 
-<<<<<<< HEAD
-  bool WayAreaDataGenerator::GetAreas(const ImportParameter& parameter,
-                                      Progress& progress,
-                                      const TypeConfig& typeConfig,
-                                      TypeInfoSet& types,
-                                      const BlacklistSet& blacklist,
-                                      FileScanner& scanner,
-                                      std::vector<std::list<RawWayRef> >& areas)
-  {
-    uint32_t    collectedWaysCount=0;
-    uint32_t    typesWithWays=0;
-    TypeInfoSet currentTypes(types);
-
-    scanner.GotoBegin();
-
-    uint32_t wayCount=scanner.ReadUInt32();
-
-    for (uint32_t w=1; w<=wayCount; w++) {
-      RawWayRef way=std::make_shared<RawWay>();
-
-      progress.SetProgress(w,wayCount);
-
-      way->Read(typeConfig,
-                scanner);
-
-      if (!way->IsArea()) {
-        continue;
-      }
-
-      if (!currentTypes.IsSet(way->GetType())) {
-        continue;
-      }
-
-      if (way->GetNodeCount()<3) {
-        continue;
-      }
-
-      if (blacklist.find(way->GetId())!=blacklist.end()) {
-        continue;
-      }
-
-      if (areas[way->GetType()->GetIndex()].empty()) {
-        typesWithWays++;
-      }
-
-      areas[way->GetType()->GetIndex()].push_back(way);
-
-      collectedWaysCount++;
-
-      while (collectedWaysCount>parameter.GetRawWayBlockSize() &&
-          typesWithWays>1) {
-        TypeInfoRef victimType;
-
-        // Find the type with the smallest amount of ways loaded
-        for (const auto &type : currentTypes) {
-          if (!areas[type->GetIndex()].empty() &&
-              (!victimType ||
-               (areas[type->GetIndex()].size()<areas[victimType->GetIndex()].size()))) {
-            victimType=type;
-          }
-        }
-
-        if (victimType) {
-          collectedWaysCount-=areas[victimType->GetIndex()].size();
-          areas[victimType->GetIndex()].clear();
-
-          typesWithWays--;
-          currentTypes.Remove(victimType);
-        }
-      }
-
-      if (typesWithWays==0) {
-        break;
-      }
-    }
-
-    types.Remove(currentTypes);
-
-    progress.SetAction("Collected "+std::to_string(collectedWaysCount)+" ways for "+std::to_string(currentTypes.Size())+" types");
-
-    return true;
-  }
-
-  bool WayAreaDataGenerator::WriteArea(const ImportParameter& parameter,
-=======
   void WayAreaDataGenerator::WriteArea(const ImportParameter& parameter,
->>>>>>> 95c55af3
                                        Progress& progress,
                                        const TypeConfig& typeConfig,
                                        FileWriter& writer,
