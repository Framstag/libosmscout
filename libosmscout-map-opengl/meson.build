cppArgs = []

if get_option('default_library')=='shared'
<<<<<<< HEAD
  cppArgs += ['-DOSMScoutMapOpenGL_EXPORTS']
  
=======
  cppArgs += ['-DOSMSCOUT_MAP_OPENGL_EXPORT_SYMBOLS']

>>>>>>> f31879ca
  if haveVisibility
    cppArgs += ['-fvisibility=hidden']
  endif
endif

subdir('include')
subdir('include/osmscout')
subdir('include/osmscout/private')
subdir('src')

osmscoutmapopengl = library('osmscout_map_opengl',
                            osmscoutmapopenglSrc,
                            include_directories: [osmscoutmapopenglIncDir, osmscoutmapIncDir, osmscoutIncDir],
                            cpp_args: cppArgs,
                            dependencies: [mathDep, threadDep, openGLDep, glmDep, glewDep, pngDep, ftDep],
                            link_with: [osmscout, osmscoutmap],
                            install: true)

# TODO: Generate PKG_CONFIG file<|MERGE_RESOLUTION|>--- conflicted
+++ resolved
@@ -1,13 +1,8 @@
 cppArgs = []
 
 if get_option('default_library')=='shared'
-<<<<<<< HEAD
-  cppArgs += ['-DOSMScoutMapOpenGL_EXPORTS']
-  
-=======
   cppArgs += ['-DOSMSCOUT_MAP_OPENGL_EXPORT_SYMBOLS']
 
->>>>>>> f31879ca
   if haveVisibility
     cppArgs += ['-fvisibility=hidden']
   endif
