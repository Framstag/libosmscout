/*
  This source is part of the libosmscout-map library
  Copyright (C) 2013  Tim Teulings
  Copyright (C) 2017  Fanny Monori

  This library is free software; you can redistribute it and/or
  modify it under the terms of the GNU Lesser General Public
  License as published by the Free Software Foundation; either
  version 2.1 of the License, or (at your option) any later version.

  This library is distributed in the hope that it will be useful,
  but WITHOUT ANY WARRANTY; without even the implied warranty of
  MERCHANTABILITY or FITNESS FOR A PARTICULAR PURPOSE.  See the GNU
  Lesser General Public License for more details.

  You should have received a copy of the GNU Lesser General Public
  License along with this library; if not, write to the Free Software
  Foundation, Inc., 59 Temple Place, Suite 330, Boston, MA 02111-1307  USA
*/

#include <utility>
#include <GL/glew.h>
#include <osmscout/MapPainter.h>
#include <osmscout/MapPainterOpenGL.h>
#include <osmscout/Triangulate.h>
#include <iostream>
#include <osmscout/PNGLoaderOpenGL.h>

namespace osmscout {

  osmscout::MapPainterOpenGL::MapPainterOpenGL(int width, int height, double dpi, int screenWidth, int screenHeight,
                                               std::string fontPath)
      : width(width),
        height(height),
        dpi(dpi),
        screenWidth(
            screenWidth),
        screenHeight(
            screenHeight),
        Textloader(fontPath) {
    glewExperimental = GL_TRUE;
    glewInit();

    AreaRenderer.LoadVertexShader("AreaVertexShader.vert");
    AreaRenderer.LoadFragmentShader("AreaFragmentShader.frag");
    bool success = AreaRenderer.InitContext();
    if (!success) {
      std::cerr << "Could not initialize context for area rendering!" << std::endl;
      return;
    }

    GroundTileRenderer.LoadVertexShader("GroundVertexShader.vert");
    GroundTileRenderer.LoadFragmentShader("GroundFragmentShader.frag");
    success = GroundTileRenderer.InitContext();
    if (!success) {
      std::cerr << "Could not initialize context for area rendering!" << std::endl;
      return;
    }

    GroundRenderer.LoadVertexShader("GroundVertexShader.vert");
    GroundRenderer.LoadFragmentShader("GroundFragmentShader.frag");
    success = GroundRenderer.InitContext();
    if (!success) {
      std::cerr << "Could not initialize context for area rendering!" << std::endl;
      return;
    }

    PathRenderer.LoadVertexShader("PathVertexShader.vert");
    PathRenderer.LoadFragmentShader("PathFragmentShader.frag");
    success = PathRenderer.InitContext();
    if (!success) {
      std::cerr << "Could not initialize context for area rendering!" << std::endl;
      return;
    }

    ImageRenderer.LoadVertexShader("QuadVertexShader.vert");
    ImageRenderer.LoadFragmentShader("QuadFragmentShader.frag");
    success = ImageRenderer.InitContext();
    if (!success) {
      std::cerr << "Could not initialize context for image rendering!" << std::endl;
      return;
    }

    TextRenderer.LoadVertexShader("TextVertexShader.vert");
    TextRenderer.LoadFragmentShader("TextFragmentShader.frag");
    success = TextRenderer.InitContext();
    if (!success) {
      std::cerr << "Could not initialize context for text rendering!" << std::endl;
      return;
    }

    AreaRenderer.clearData();
    //AreaRenderer.SetVerticesSize(5);
    AreaRenderer.SetVerticesSize(6);
    GroundTileRenderer.clearData();
    GroundTileRenderer.SetVerticesSize(5);
    GroundRenderer.clearData();
    GroundRenderer.SetVerticesSize(5);
    PathRenderer.clearData();
<<<<<<< HEAD
    PathRenderer.SetVerticesSize(11);
    //ImageRenderer.clearData();
    //ImageRenderer.SetVerticesSize(5);
    //ImageRenderer.SetTextureHeight(7);
=======
    PathRenderer.SetVerticesSize(14);
    ImageRenderer.clearData();
    ImageRenderer.SetVerticesSize(5);
    ImageRenderer.SetTextureHeight(7);
>>>>>>> 9e853a17
    TextRenderer.clearData();
    TextRenderer.SetVerticesSize(11);
    TextRenderer.SetTextureHeight(Textloader.GetHeight());
  }

  void osmscout::MapPainterOpenGL::LoadData(const osmscout::MapData &data, const osmscout::MapParameter &parameter,
                                            const osmscout::Projection &projection,
                                            const osmscout::StyleConfigRef &styleConfig) {
    styleConfig.get()->GetLandFillStyle(projection, landFill);
    styleConfig.get()->GetSeaFillStyle(projection, seaFill);

    this->Magnification = projection.GetMagnification();
    this->Center = projection.GetCenter();
    this->Parameter = parameter;

    ProcessAreaData(data, parameter, projection, styleConfig);

    //ProcessGroundData(data, parameter, projection, styleConfig);

    ProcessPathData(data, parameter, projection, styleConfig);

    //ProcessNodeData(data, parameter, projection, styleConfig);
  }

  void osmscout::MapPainterOpenGL::SwapData() {

    AreaRenderer.SwapData();

    AreaRenderer.BindBuffers();
    AreaRenderer.LoadProgram();
    AreaRenderer.LoadVertices();

    AreaRenderer.SetProjection(width, height);
    AreaRenderer.SetModel();
    AreaRenderer.SetView(lookX, lookY);
    AreaRenderer.AddAttrib("position", 2, GL_FLOAT, 0);
    AreaRenderer.AddAttrib("color", 3, GL_FLOAT, 2 * sizeof(GLfloat));
    AreaRenderer.AddAttrib("br", 1, GL_FLOAT, 5 * sizeof(GLfloat));

    AreaRenderer.AddUniform("windowWidth", width);
    AreaRenderer.AddUniform("windowHeight", height);
    AreaRenderer.AddUniform("centerLat", Center.GetLat());
    AreaRenderer.AddUniform("centerLon", Center.GetLon());
    AreaRenderer.AddUniform("magnification", Magnification.GetMagnification());
    AreaRenderer.AddUniform("dpi", dpi);

    GroundTileRenderer.SwapData();

    GroundTileRenderer.BindBuffers();
    GroundTileRenderer.LoadProgram();
    GroundTileRenderer.LoadVertices();

    GroundTileRenderer.SetProjection(width, height);
    GroundTileRenderer.SetModel();
    GroundTileRenderer.SetView(lookX, lookY);
    GroundTileRenderer.AddAttrib("position", 2, GL_FLOAT, 0);
    GroundTileRenderer.AddAttrib("color", 3, GL_FLOAT, 2 * sizeof(GLfloat));

    GroundTileRenderer.AddUniform("windowWidth", width);
    GroundTileRenderer.AddUniform("windowHeight", height);
    GroundTileRenderer.AddUniform("centerLat", Center.GetLat());
    GroundTileRenderer.AddUniform("centerLon", Center.GetLon());
    GroundTileRenderer.AddUniform("magnification", Magnification.GetMagnification());
    GroundTileRenderer.AddUniform("dpi", dpi);

    GroundRenderer.SwapData();

    GroundRenderer.BindBuffers();

    GroundRenderer.LoadProgram();
    GroundRenderer.LoadVertices();

    GroundRenderer.SetProjection(width, height);
    GroundRenderer.SetModel();
    GroundRenderer.SetView(lookX, lookY);
    GroundRenderer.AddAttrib("position", 2, GL_FLOAT, 0);
    GroundRenderer.AddAttrib("color", 3, GL_FLOAT, 2 * sizeof(GLfloat));

    GroundRenderer.AddUniform("centerLat", Center.GetLat());
    GroundRenderer.AddUniform("centerLon", Center.GetLon());
    GroundRenderer.AddUniform("magnification", Magnification.GetMagnification());
    GroundRenderer.AddUniform("dpi", dpi);

    PathRenderer.SwapData();

    PathRenderer.BindBuffers();
    PathRenderer.LoadProgram();
    PathRenderer.LoadVertices();

    PathRenderer.SetProjection(width, height);
    PathRenderer.SetModel();
    PathRenderer.SetView(lookX, lookY);
    PathRenderer.AddAttrib("position", 2, GL_FLOAT, 0);
    PathRenderer.AddAttrib("previous", 2, GL_FLOAT, 2 * sizeof(GLfloat));
    PathRenderer.AddAttrib("next", 2, GL_FLOAT, 4 * sizeof(GLfloat));
    PathRenderer.AddAttrib("color", 3, GL_FLOAT, 6 * sizeof(GLfloat));
    PathRenderer.AddAttrib("index", 1, GL_FLOAT, 9 * sizeof(GLfloat));
    PathRenderer.AddAttrib("thickness", 1, GL_FLOAT, 10 * sizeof(GLfloat));
    PathRenderer.AddAttrib("barycentricX", 1, GL_FLOAT, 11 * sizeof(GLfloat));
    PathRenderer.AddAttrib("barycentricY", 1, GL_FLOAT, 12 * sizeof(GLfloat));
    PathRenderer.AddAttrib("barycentricZ", 1, GL_FLOAT, 13 * sizeof(GLfloat));
    PathRenderer.AddUniform("windowWidth", width);
    PathRenderer.AddUniform("windowHeight", height);
    PathRenderer.AddUniform("centerLat", Center.GetLat());
    PathRenderer.AddUniform("centerLon", Center.GetLon());
    PathRenderer.AddUniform("magnification", Magnification.GetMagnification());
    PathRenderer.AddUniform("dpi", dpi);

    ImageRenderer.SwapData();

    ImageRenderer.BindBuffers();
    ImageRenderer.LoadProgram();
    ImageRenderer.LoadVertices();
    ImageRenderer.LoadTextures();

    ImageRenderer.AddAttrib("position", 2, GL_FLOAT, 0);
    ImageRenderer.AddAttrib("index", 1, GL_FLOAT, 2 * sizeof(GLfloat));
    ImageRenderer.AddAttrib("textureStart", 1, GL_FLOAT, 3 * sizeof(GLfloat));
    ImageRenderer.AddAttrib("textureWidth", 1, GL_FLOAT, 4 * sizeof(GLfloat));
    ImageRenderer.AddUniform("windowWidth", width);
    ImageRenderer.AddUniform("windowHeight", height);
    ImageRenderer.AddUniform("centerLat", Center.GetLat());
    ImageRenderer.AddUniform("centerLon", Center.GetLon());
    ImageRenderer.AddUniform("quadWidth", 14);
    ImageRenderer.AddUniform("magnification", Magnification.GetMagnification());
    ImageRenderer.AddUniform("textureWidthSum", ImageRenderer.GetTextureWidth());
    ImageRenderer.AddUniform("dpi", dpi);

    ImageRenderer.SetProjection(width, height);
    ImageRenderer.SetModel();
    ImageRenderer.SetView(lookX, lookY);

    TextRenderer.SwapData(1);

    TextRenderer.BindBuffers();
    TextRenderer.LoadProgram();
    TextRenderer.LoadVertices();
    TextRenderer.SetTextureHeight(Textloader.GetHeight());
    TextRenderer.LoadGreyTextures();

    TextRenderer.AddAttrib("position", 2, GL_FLOAT, 0);
    TextRenderer.AddAttrib("color", 4, GL_FLOAT, 2 * sizeof(GLfloat));
    TextRenderer.AddAttrib("index", 1, GL_FLOAT, 6 * sizeof(GLfloat));
    TextRenderer.AddAttrib("textureStart", 1, GL_FLOAT, 7 * sizeof(GLfloat));
    TextRenderer.AddAttrib("textureWidth", 1, GL_FLOAT, 8 * sizeof(GLfloat));
    TextRenderer.AddAttrib("positionOffset", 1, GL_FLOAT, 9 * sizeof(GLfloat));
    TextRenderer.AddAttrib("fontSize", 1, GL_FLOAT, 10 * sizeof(GLfloat));
    TextRenderer.AddUniform("windowWidth", width);
    TextRenderer.AddUniform("windowHeight", height);
    TextRenderer.AddUniform("centerLat", Center.GetLat());
    TextRenderer.AddUniform("centerLon", Center.GetLon());
    TextRenderer.AddUniform("textureHeight", TextRenderer.GetTextureHeight());
    TextRenderer.AddUniform("magnification", Magnification.GetMagnification());
    TextRenderer.AddUniform("textureWidthSum", ImageRenderer.GetTextureWidth());
    TextRenderer.AddUniform("dpi", dpi);

    TextRenderer.SetProjection(width, height);
    TextRenderer.SetModel();
    TextRenderer.SetView(lookX, lookY);
  }

  void
  osmscout::MapPainterOpenGL::ProcessAreaData(const osmscout::MapData &data,
                                              const osmscout::MapParameter &/*parameter*/,
                                              const osmscout::Projection &projection,
                                              const osmscout::StyleConfigRef &styleConfig) {

    osmscout::log.Info() << "Area: " << data.areas.size();

    for (const auto &area : data.areas) {

      size_t ringId = Area::outerRingId;
      bool foundRing = true;

      while (foundRing) {
        foundRing = false;

        for (size_t i = 0; i < area->rings.size(); i++) {
          const Area::Ring &ring = area->rings[i];

          if (ring.IsMasterRing()) {
            continue;
          }

          if (ring.GetRing() != ringId) {
            continue;
          }

          if (!ring.IsOuterRing() &&
              ring.GetType()->GetIgnore()) {
            continue;
          }

          if (!ring.IsOuterRing() && ring.GetType()->GetIgnore())
            continue;

          TypeInfoRef type;
          FillStyleRef fillStyle;
          std::vector<BorderStyleRef> borderStyles;
          BorderStyleRef borderStyle;

          if (ring.IsOuterRing()) {
            type = area->GetType();
          } else {
            type = ring.GetType();
          }

          styleConfig->GetAreaFillStyle(type,
                                        ring.GetFeatureValueBuffer(),
                                        projection,
                                        fillStyle);

          styleConfig->GetAreaBorderStyles(type,
                                           ring.GetFeatureValueBuffer(),
                                           projection,
                                           borderStyles);

          if (!fillStyle && borderStyles.empty()) {
            continue;
          }

          foundRing = true;

          std::vector<Point> p = area->rings[i].nodes;
          std::vector<osmscout::Area::Ring> r;

          for (int i = p.size() - 1; i >= 0; i--) {
            for (int j = 0; j < i; j++) {
              if (fabs(p[i].GetLat() - p[j].GetLat()) < 0.000000001 &&
                  fabs(p[i].GetLon() - p[j].GetLon()) < 0.0000000001) {
                p.erase(p.begin() + i);
              }
            }
          }

          if (p.size() < 3)
            continue;

          if (!osmscout::AreaIsSimple(p))
            continue;

          osmscout::GeoBox ringBoundingBox;
          ring.GetBoundingBox(ringBoundingBox);

          double borderWidth = borderStyle ? borderStyle->GetWidth() : 0.0;

          if (!IsVisibleArea(projection,
                             ringBoundingBox,
                             borderWidth / 2.0))
            continue;

          size_t j = i + 1;
          int hasClippings = 0;
          while (j < area->rings.size() &&
                 area->rings[j].GetRing() == ringId + 1 &&
                 area->rings[j].GetType()->GetIgnore()) {
            r.push_back(area->rings[j]);
            j++;
            hasClippings = 1;
          }

          //border TODO

          Color c = fillStyle->GetFillColor();

          //std::vector<GLfloat> points;
          //std::vector<osmscout::GeoCoord> *points;
          std::vector<GLfloat> points;
          std::vector<std::vector<osmscout::Point>> points2;
          /*if (hasClippings == 1) {
            for (auto &ring: r) {
              for (int i = ring.nodes.size() - 1; i >= 0; i--) {
                for (int j = 0; j < i; j++) {
                  if (fabs(ring.nodes[i].GetLat() - ring.nodes[j].GetLat()) < 0.000000001 &&
                      fabs(ring.nodes[i].GetLon() - ring.nodes[j].GetLon()) < 0.0000000001) {
                    ring.nodes.erase(ring.nodes.begin() + i);
                  }
                }
              }
            }

            std::vector<std::vector<osmscout::Point>> polygons;
            polygons.push_back(p);
            for (const auto &ring: r) {
              if (ring.nodes.size() >= 3)
                polygons.push_back(ring.nodes);
            }

            //points = osmscout::Triangulate::TriangulateWithHoles(polygons);
          } else {*/
           // osmscout::Triangulate::TriangulatePolygon(p,points2);
          //points = osmscout::Triangulate::TriangulatePolygon(p);
            //points = osmscout::Triangulate::TriangulatePolygon(p);
          //}

          points2 = osmscout::Triangulate::TriangulateP(p);


          //std::cout << "Point size: "  << p.size() << " " << points2.size() << std::endl;

          int count = 0;
          for (size_t t = 0; t < points2.size(); t++) {
            for(size_t t2 = 0; t2 < 3; t2++){

             /* for(size_t h = 0; h < p.size(); h++)
                if(fabs(p[h].GetLon() - points2[t][t2].GetLon()) < 0.0000000000001
                    && fabs(p[h].GetLat() - points2[t][t2].GetLat()) < 0.0000000000001)
                  std::cout << "same: " << count << " " << points2.size() << std::endl;*/

              AreaRenderer.AddNewVertex(points2[t][t2].GetLon());
              AreaRenderer.AddNewVertex(points2[t][t2].GetLat());
              AreaRenderer.AddNewVertex(c.GetR());
              AreaRenderer.AddNewVertex(c.GetG());
              AreaRenderer.AddNewVertex(c.GetB());
              AreaRenderer.AddNewVertex(t2%3);

              if (AreaRenderer.GetNumOfVertices() <= 5) {
                AreaRenderer.AddNewElement(0);
              } else {
                AreaRenderer.AddNewElement(AreaRenderer.GetVerticesNumber() - 1);
              }

              count++;
            }
          }

          /*for (size_t t = 0; t < points.size(); t++) {
            if (t % 2 == 0) {
              AreaRenderer.AddNewVertex(points[t]);
            } else {
              AreaRenderer.AddNewVertex(points[t]);
              AreaRenderer.AddNewVertex(c.GetR());
              AreaRenderer.AddNewVertex(c.GetG());
              AreaRenderer.AddNewVertex(c.GetB());

              if (AreaRenderer.GetNumOfVertices() <= 5) {
                AreaRenderer.AddNewElement(0);
              } else {
                AreaRenderer.AddNewElement(AreaRenderer.GetVerticesNumber() - 1);
              }

            }
          }*/

        }
        ringId++;
      }
    }
  }

  bool osmscout::MapPainterOpenGL::IsVisibleArea(const Projection &projection, const GeoBox &boundingBox,
                                                 double pixelOffset) {
    double x1;
    double x2;
    double y1;
    double y2;

    projection.GeoToPixel(boundingBox.GetMinCoord(),
                          x1,
                          y1);

    projection.GeoToPixel(boundingBox.GetMaxCoord(),
                          x2,
                          y2);

    double xMin = std::min(x1, x2) - pixelOffset;
    double xMax = std::max(x1, x2) + pixelOffset;
    double yMin = std::min(y1, y2) - pixelOffset;
    double yMax = std::max(y1, y2) + pixelOffset;

    osmscout::GeoBox gb;
    projection.GetDimensions(gb);
    double areaMinDimension = projection.ConvertWidthToPixel(Parameter.GetAreaMinDimensionMM());

    if (xMax - xMin <= areaMinDimension &&
        yMax - yMin <= areaMinDimension) {
      return false;
    }

    return !(xMin >= projection.GetWidth() ||
             yMin >= projection.GetHeight() ||
             xMax < 0 ||
             yMax < 0);
  }

  void
  osmscout::MapPainterOpenGL::ProcessPathData(const osmscout::MapData &data,
                                              const osmscout::MapParameter &/*parameter*/,
                                              const osmscout::Projection &projection,
                                              const osmscout::StyleConfigRef &styleConfig) {

    WidthFeatureValueReader widthReader(*styleConfig->GetTypeConfig());
    LayerFeatureValueReader layerReader(*styleConfig->GetTypeConfig());

    osmscout::log.Info() << "Ways: " << data.ways.size();

    for (const auto &way: data.ways) {

      std::vector<LineStyleRef> styles;

      styleConfig->GetWayLineStyles(way->GetFeatureValueBuffer(),
                                    projection,
                                    styles);

      if (!styles.empty())
        lineStyles = styles;

      FeatureValueBuffer buffer(way->GetFeatureValueBuffer());

      for (const auto &lineStyle : lineStyles) {
        double lineWidth = 0.0;
        double lineOffset = 0.0;

        if (lineStyle->GetWidth() > 0.0) {
          WidthFeatureValue *widthValue = widthReader.GetValue(buffer);

          if (widthValue != NULL) {
            lineWidth += widthValue->GetWidth() / projection.GetPixelSize();
          } else {
            lineWidth += lineStyle->GetWidth() / projection.GetPixelSize();
          }
        }

        if (lineStyle->GetDisplayWidth() > 0.0) {
          lineWidth += projection.ConvertWidthToPixel(lineStyle->GetDisplayWidth());
        }

        if (lineWidth == 0.0) {
          continue;
        }

        if (lineStyle->GetOffset() != 0.0) {
          lineOffset += lineStyle->GetOffset() / projection.GetPixelSize();
        }

        if (lineStyle->GetDisplayOffset() != 0.0) {
          lineOffset += projection.ConvertWidthToPixel(lineStyle->GetDisplayOffset());
        }

        for (size_t i = 0; i < way->nodes.size() - 1; i++) {
          Color color = lineStyle->GetLineColor();
          //first triangle
          AddPathVertex(way->nodes[i],
                        i == 0 ? way->nodes[i] : way->nodes[i - 1],
                        way->nodes[i + 1],
                        color, i == 0 ? 1 : 5, lineWidth,
                        glm::vec3(1,0,1));
          AddPathVertex(way->nodes[i],
                        i == 0 ? way->nodes[i] : way->nodes[i - 1],
                        way->nodes[i + 1],
                        color, i == 0 ? 2 : 6, lineWidth,
                        glm::vec3(0,1,1));
          AddPathVertex(way->nodes[i + 1],
                        way->nodes[i],
                        way->nodes[i + 2],
                        color, (i == way->nodes.size() - 2 ? 7 : 3), lineWidth,
                        glm::vec3(0,0,1));
          //second triangle
          AddPathVertex(way->nodes[i + 1],
                        way->nodes[i],
                        way->nodes[i + 2],
                        color, (i == way->nodes.size() - 2) ? 7 : 3, lineWidth,
                        glm::vec3(1,1,0));
          AddPathVertex(way->nodes[i],
                        i == 0 ? way->nodes[i] : way->nodes[i - 1],
                        way->nodes[i + 1],
                        color, i == 0 ? 2 : 6, lineWidth,
                        glm::vec3(0,1,0));
          AddPathVertex(way->nodes[i + 1],
                        way->nodes[i],
                        way->nodes[i + 2],
                        color, i == way->nodes.size() - 2 ? 8 : 4, lineWidth,
                        glm::vec3(0,1,1));

          int num;
          num = PathRenderer.GetVerticesNumber() - 6;
          PathRenderer.AddNewElement(num);
          PathRenderer.AddNewElement(num + 1);
          PathRenderer.AddNewElement(num + 2);
          PathRenderer.AddNewElement(num + 3);
          PathRenderer.AddNewElement(num + 4);
          PathRenderer.AddNewElement(num + 5);


          AddPathVertex(way->nodes[i],
                        i == 0 ? way->nodes[i] : way->nodes[i - 1],
                        way->nodes[i + 1],
                        color, i == 0 ? 1 : 5, lineWidth,
                        glm::vec3(1,1,0));
          AddPathVertex(way->nodes[i + 1],
                        way->nodes[i],
                        way->nodes[i + 2],
                        color, i == way->nodes.size() - 2 ? 8 : 4, lineWidth,
                        glm::vec3(0,1,0));
          AddPathVertex(way->nodes[i],
                        i == 0 ? way->nodes[i] : way->nodes[i - 1],
                        way->nodes[i + 1],
                        color, i == 0 ? 2 : 6, lineWidth,
                        glm::vec3(0,1,1));
          //
          AddPathVertex(way->nodes[i],
                        i == 0 ? way->nodes[i] : way->nodes[i - 1],
                        way->nodes[i + 1],
                        color, i == 0 ? 1 : 5, lineWidth,
                        glm::vec3(1,0,0));
          AddPathVertex(way->nodes[i + 1],
                        way->nodes[i],
                        way->nodes[i + 2],
                        color, i == way->nodes.size() - 2 ? 8 : 4, lineWidth,
                        glm::vec3(1,1,0));
          AddPathVertex(way->nodes[i + 1],
                        way->nodes[i],
                        way->nodes[i + 2],
                        color, i == way->nodes.size() - 2 ? 7 : 3, lineWidth,
                        glm::vec3(1,0,1));

          num = PathRenderer.GetVerticesNumber() - 6;
          PathRenderer.AddNewElement(num);
          PathRenderer.AddNewElement(num + 1);
          PathRenderer.AddNewElement(num + 2);
          PathRenderer.AddNewElement(num + 3);
          PathRenderer.AddNewElement(num + 4);
          PathRenderer.AddNewElement(num + 5);

        }
      }
    }
  }

  void
  osmscout::MapPainterOpenGL::AddPathVertex(osmscout::Point current, osmscout::Point previous, osmscout::Point next,
                                            osmscout::Color color, int type, float width, glm::vec3 barycentric) {
    PathRenderer.AddNewVertex(current.GetLon());
    PathRenderer.AddNewVertex(current.GetLat());

    PathRenderer.AddNewVertex(previous.GetLon());
    PathRenderer.AddNewVertex(previous.GetLat());

    PathRenderer.AddNewVertex(next.GetLon());
    PathRenderer.AddNewVertex(next.GetLat());

    PathRenderer.AddNewVertex(color.GetR());
    PathRenderer.AddNewVertex(color.GetG());
    PathRenderer.AddNewVertex(color.GetB());

    PathRenderer.AddNewVertex(type);

    PathRenderer.AddNewVertex(width);

    PathRenderer.AddNewVertex(barycentric.x);
    PathRenderer.AddNewVertex(barycentric.y);
    PathRenderer.AddNewVertex(barycentric.z);
  }

  void
  osmscout::MapPainterOpenGL::ProcessGroundData(const osmscout::MapData &data, const osmscout::MapParameter &parameter,
                                                const osmscout::Projection &projection,
                                                const osmscout::StyleConfigRef &styleConfig) {
    FillStyleRef landFill;

    styleConfig->GetLandFillStyle(projection,
                                  landFill);

    if (!landFill) {
      landFill = this->landFill;
    }

    FillStyleRef seaFill;
    FillStyleRef coastFill;
    FillStyleRef unknownFill;
    std::vector<Point> points;

    styleConfig->GetSeaFillStyle(projection,
                                 seaFill);
    styleConfig->GetCoastFillStyle(projection,
                                   coastFill);
    styleConfig->GetUnknownFillStyle(projection,
                                     unknownFill);

    if (!seaFill) {
      seaFill = this->seaFill;
    }

    for (const auto &tile : data.groundTiles) {
      if (tile.type == GroundTile::unknown &&
          !parameter.GetRenderUnknowns()) {
        continue;
      }

      FillStyleRef fill;

      switch (tile.type) {
        case GroundTile::land:
          fill = landFill;
          break;
        case GroundTile::water:
          fill = seaFill;
          break;
        case GroundTile::coast:
          fill = seaFill;
          break;
        case GroundTile::unknown:
          fill = unknownFill;
          break;
      }

      GeoCoord minCoord(tile.yAbs * tile.cellHeight - 90.0,
                        tile.xAbs * tile.cellWidth - 180.0);
      GeoCoord maxCoord(minCoord.GetLat() + tile.cellHeight,
                        minCoord.GetLon() + tile.cellWidth);

      if (tile.coords.empty()) {
        GroundTileRenderer.AddNewVertex(minCoord.GetLon());
        GroundTileRenderer.AddNewVertex(minCoord.GetLat());
        GroundTileRenderer.AddNewVertex(fill->GetFillColor().GetR());
        GroundTileRenderer.AddNewVertex(fill->GetFillColor().GetG());
        GroundTileRenderer.AddNewVertex(fill->GetFillColor().GetB());

        GroundTileRenderer.AddNewVertex(maxCoord.GetLon());
        GroundTileRenderer.AddNewVertex(minCoord.GetLat());
        GroundTileRenderer.AddNewVertex(fill->GetFillColor().GetR());
        GroundTileRenderer.AddNewVertex(fill->GetFillColor().GetG());
        GroundTileRenderer.AddNewVertex(fill->GetFillColor().GetB());

        GroundTileRenderer.AddNewVertex(maxCoord.GetLon());
        GroundTileRenderer.AddNewVertex(maxCoord.GetLat());
        GroundTileRenderer.AddNewVertex(fill->GetFillColor().GetR());
        GroundTileRenderer.AddNewVertex(fill->GetFillColor().GetG());
        GroundTileRenderer.AddNewVertex(fill->GetFillColor().GetB());


        GroundTileRenderer.AddNewVertex(minCoord.GetLon());
        GroundTileRenderer.AddNewVertex(minCoord.GetLat());
        GroundTileRenderer.AddNewVertex(fill->GetFillColor().GetR());
        GroundTileRenderer.AddNewVertex(fill->GetFillColor().GetG());
        GroundTileRenderer.AddNewVertex(fill->GetFillColor().GetB());

        GroundTileRenderer.AddNewVertex(minCoord.GetLon());
        GroundTileRenderer.AddNewVertex(maxCoord.GetLat());
        GroundTileRenderer.AddNewVertex(fill->GetFillColor().GetR());
        GroundTileRenderer.AddNewVertex(fill->GetFillColor().GetG());
        GroundTileRenderer.AddNewVertex(fill->GetFillColor().GetB());

        GroundTileRenderer.AddNewVertex(maxCoord.GetLon());
        GroundTileRenderer.AddNewVertex(maxCoord.GetLat());
        GroundTileRenderer.AddNewVertex(fill->GetFillColor().GetR());
        GroundTileRenderer.AddNewVertex(fill->GetFillColor().GetG());
        GroundTileRenderer.AddNewVertex(fill->GetFillColor().GetB());

        int num;
        if (GroundTileRenderer.GetVerticesNumber() <= 6)
          num = 0;
        else
          num = GroundTileRenderer.GetVerticesNumber();
        for (size_t i = 0; i < 6; i++)
          GroundTileRenderer.AddNewElement(num + i);

      } else {

        std::vector<osmscout::Point> p;
        for (size_t i = 0; i < tile.coords.size(); i++) {
          double lat;
          double lon;
          lat = minCoord.GetLat() + tile.coords[i].y * tile.cellHeight / GroundTile::Coord::CELL_MAX;
          lon = minCoord.GetLon() + tile.coords[i].x * tile.cellWidth / GroundTile::Coord::CELL_MAX;

          osmscout::GeoCoord g = osmscout::GeoCoord(lat, lon);
          osmscout::Point pt;
          pt.SetCoord(g);
          p.push_back(pt);

        }

        for (int i = p.size() - 1; i >= 0; i--) {
          for (int j = 0; j < i; j++) {
            if (fabs(p[i].GetLat() - p[j].GetLat()) < 0.000000001 &&
                fabs(p[i].GetLon() - p[j].GetLon()) < 0.0000000001) {
              p.erase(p.begin() + i);
            }
          }
        }

        std::vector<GLfloat> points;

        points = osmscout::Triangulate::TriangulatePolygon(p);

        for (size_t t = 0; t < points.size(); t++) {
          if (t % 2 == 0) {
            GroundRenderer.AddNewVertex(points[t]);
          } else {
            GroundRenderer.AddNewVertex(points[t]);
            GroundRenderer.AddNewVertex(fill->GetFillColor().GetR());
            GroundRenderer.AddNewVertex(fill->GetFillColor().GetG());
            GroundRenderer.AddNewVertex(fill->GetFillColor().GetB());

            if (GroundRenderer.GetNumOfVertices() <= 5) {
              GroundRenderer.AddNewElement(0);
            } else {
              GroundRenderer.AddNewElement(GroundRenderer.GetVerticesNumber() - 1);
            }

          }
        }

      }

    }
  }

  void
  osmscout::MapPainterOpenGL::ProcessNodeData(const osmscout::MapData &data,
                                              const osmscout::MapParameter &parameter,
                                              const osmscout::Projection &projection,
                                              const osmscout::StyleConfigRef &styleConfig) {
    LabelLayouter labels;
    labels.Initialize(projection, parameter);

    osmscout::log.Info() << "Nodes: " << data.nodes.size();

    std::vector<int> icons;
    for (const auto &node: data.nodes) {
      FeatureValueBuffer buffer = node->GetFeatureValueBuffer();
      IconStyleRef iconStyle;
      styleConfig->GetNodeIconStyle(node->GetFeatureValueBuffer(),
                                    projection,
                                    iconStyle);

      std::vector<TextStyleRef> textStyles;
      styleConfig->GetNodeTextStyles(node->GetFeatureValueBuffer(),
                                     projection,
                                     textStyles);

      if (iconStyle) {
        //has icon?
        bool hasIcon = false;
        OpenGLTexture *image;
        int IconIndex = 0;
        for (std::list<std::string>::const_iterator path = parameter.GetIconPaths().begin();
             path != parameter.GetIconPaths().end();
             ++path) {
          std::string filename = *path + iconStyle->GetIconName() + ".png";

          int id = iconStyle->GetIconId();
          bool loaded = false;
          for (unsigned int i = 0; i < icons.size(); i++) {
            if (id == icons[i]) {
              IconIndex = i;
              hasIcon = true;
              loaded = true;
              break;
            }
          }

          if (loaded)
            break;

          image = osmscout::LoadPNGOpenGL(filename);

          if (image != NULL) {
            ImageRenderer.AddNewTexture(image);
            icons.push_back(id);
            hasIcon = true;
            IconIndex = icons.size() - 1;
            break;
          }
        }

        if (!iconStyle->GetIconName().empty() && hasIcon) {
          osmscout::GeoCoord coords = node->GetCoords();
          size_t textureWidth = ImageRenderer.GetTextureWidth(IconIndex);
          size_t startWidth = ImageRenderer.GetTextureWidthSum(IconIndex) - textureWidth;

          ImageRenderer.AddNewVertex(coords.GetLon());
          ImageRenderer.AddNewVertex(coords.GetLat());
          ImageRenderer.AddNewVertex(1);
          ImageRenderer.AddNewVertex(startWidth);
          ImageRenderer.AddNewVertex(textureWidth);

          ImageRenderer.AddNewVertex(coords.GetLon());
          ImageRenderer.AddNewVertex(coords.GetLat());
          ImageRenderer.AddNewVertex(2);
          ImageRenderer.AddNewVertex(startWidth);
          ImageRenderer.AddNewVertex(textureWidth);

          ImageRenderer.AddNewVertex(coords.GetLon());
          ImageRenderer.AddNewVertex(coords.GetLat());
          ImageRenderer.AddNewVertex(3);
          ImageRenderer.AddNewVertex(startWidth);
          ImageRenderer.AddNewVertex(textureWidth);

          ImageRenderer.AddNewVertex(coords.GetLon());
          ImageRenderer.AddNewVertex(coords.GetLat());
          ImageRenderer.AddNewVertex(3);
          ImageRenderer.AddNewVertex(startWidth);
          ImageRenderer.AddNewVertex(textureWidth);

          ImageRenderer.AddNewVertex(coords.GetLon());
          ImageRenderer.AddNewVertex(coords.GetLat());
          ImageRenderer.AddNewVertex(1);
          ImageRenderer.AddNewVertex(startWidth);
          ImageRenderer.AddNewVertex(textureWidth);

          ImageRenderer.AddNewVertex(coords.GetLon());
          ImageRenderer.AddNewVertex(coords.GetLat());
          ImageRenderer.AddNewVertex(4);
          ImageRenderer.AddNewVertex(startWidth);
          ImageRenderer.AddNewVertex(textureWidth);

          int num;
          if (ImageRenderer.GetNumOfVertices() <= 30) {
            num = 0;
          } else {
            num = ImageRenderer.GetVerticesNumber() - 6;
          }
          ImageRenderer.AddNewElement(num);
          ImageRenderer.AddNewElement(num + 1);
          ImageRenderer.AddNewElement(num + 2);
          ImageRenderer.AddNewElement(num + 3);
          ImageRenderer.AddNewElement(num + 4);
          ImageRenderer.AddNewElement(num + 5);


        } else if (iconStyle->GetSymbol()) {
          osmscout::SymbolRef symbol = iconStyle->GetSymbol();

          double minX;
          double minY;
          double maxX;
          double maxY;
          symbol->GetBoundingBox(minX, minY, maxX, maxY);

          double centerX = (minX + maxX) / 2;
          double centerY = (minY + maxY) / 2;

          for (const auto &p : symbol->GetPrimitives()) {
            DrawPrimitive *primitive = p.get();
            FillStyleRef fillStyle = primitive->GetFillStyle();

            if (dynamic_cast<PolygonPrimitive *>(primitive) != NULL) {
              PolygonPrimitive *polygon = dynamic_cast<PolygonPrimitive *>(primitive);
              double meterPerPixelLat = (40075.016686 * 1000) * std::cos(node->GetCoords().GetLat()) /
                                        (float) (std::pow(2, (Magnification.GetLevel() + 9)));
              double meterPerPixel = (40075.016686 * 1000) / (float) (std::pow(2, (Magnification.GetLevel() + 9)));
              std::vector<osmscout::Vertex2D> vertices;
              for (const auto &pixel : polygon->GetCoords()) {
                double meterToDegreeLat = std::cos(node->GetCoords().GetLat()) * 0.00001;
                double meterToDegree = 0.00001;
                double scale = -1 * meterPerPixel * meterToDegree;
                double scaleLat = -1 * meterPerPixelLat * meterToDegreeLat;

                double x =
                    node->GetCoords().GetLon() + (projection.ConvertWidthToPixel(pixel.GetX() - centerX) * scale);
                double y = node->GetCoords().GetLat() +
                           (projection.ConvertWidthToPixel(maxY - pixel.GetY() - centerY) * scaleLat);

                vertices.push_back(osmscout::Vertex2D(x, y));
              }

              std::vector<GLfloat> points = osmscout::Triangulate::TriangulatePolygon(vertices);

              Color color = fillStyle->GetFillColor();

              for (size_t t = 0; t < points.size(); t++) {
                if (t % 2 == 0) {
                  AreaRenderer.AddNewVertex(points[t]);
                } else {
                  AreaRenderer.AddNewVertex(points[t]);
                  AreaRenderer.AddNewVertex(color.GetR());
                  AreaRenderer.AddNewVertex(color.GetG());
                  AreaRenderer.AddNewVertex(color.GetB());

                  if (AreaRenderer.GetNumOfVertices() <= 5) {
                    AreaRenderer.AddNewElement(0);
                  } else {
                    AreaRenderer.AddNewElement(AreaRenderer.GetVerticesNumber() - 1);
                  }
                }
              }
            }
          }
        }
      }

      for (const auto textStyle : textStyles) {
        std::string label = textStyle->GetLabel()->GetLabel(parameter,
                                                            buffer);

        if (label.empty()) {
          continue;
        }

        double alpha = 1.0;
        double fontSize = 1.0;

        if (projection.GetMagnification() > textStyle->GetScaleAndFadeMag() &&
            parameter.GetDrawFadings()) {
          double factor = projection.GetMagnification().GetLevel() - textStyle->GetScaleAndFadeMag().GetLevel();
          fontSize = textStyle->GetSize() * pow(1.5, factor);
          alpha = std::min(textStyle->GetAlpha() / factor, 1.0);

        } else if (textStyle->GetAutoSize()) {
          alpha = textStyle->GetAlpha();
          //TODO
          continue;
        } else {
          fontSize = textStyle->GetSize();
          alpha = textStyle->GetAlpha();
        }

        Color color = textStyle->GetTextColor();
        std::vector<int> textureAtlasIndices = Textloader.AddCharactersToTextureAtlas(label);
        int widthSum = 0;
        for (int index: textureAtlasIndices) {
          osmscout::GeoCoord coords = node->GetCoords();
          size_t textureWidth = Textloader.GetWidth(index);
          size_t startWidth = Textloader.GetStartWidth(index);

          int shaderIndices[] = {1, 2, 3, 3, 1, 4};
          for (int i: shaderIndices) {
            TextRenderer.AddNewVertex(coords.GetLon());
            TextRenderer.AddNewVertex(coords.GetLat());
            TextRenderer.AddNewVertex(color.GetR());
            TextRenderer.AddNewVertex(color.GetG());
            TextRenderer.AddNewVertex(color.GetB());
            TextRenderer.AddNewVertex(alpha);
            TextRenderer.AddNewVertex(i);
            TextRenderer.AddNewVertex(startWidth);
            TextRenderer.AddNewVertex(textureWidth);
            TextRenderer.AddNewVertex(widthSum);
            TextRenderer.AddNewVertex(fontSize);
          }

          widthSum += textureWidth + 1;

          int num;
          if (TextRenderer.GetNumOfVertices() <= 60) {
            num = 0;
          } else {
            num = TextRenderer.GetVerticesNumber() - 6;
          }
          TextRenderer.AddNewElement(num);
          TextRenderer.AddNewElement(num + 1);
          TextRenderer.AddNewElement(num + 2);
          TextRenderer.AddNewElement(num + 3);
          TextRenderer.AddNewElement(num + 4);
          TextRenderer.AddNewElement(num + 5);

        }
      }
    }

    OpenGLTexture *t = Textloader.CreateTexture();
    TextRenderer.AddNewTexture(t);

  }

  void osmscout::MapPainterOpenGL::OnZoom(float zoomDirection) {
    if (zoomDirection < 0)
      Magnification.SetLevel(Magnification.GetLevel() - 1);
    else if (zoomDirection > 0)
      Magnification.SetLevel(Magnification.GetLevel() + 1);
  }

  void osmscout::MapPainterOpenGL::OnTranslation(int startPointX, int startPointY, int endPointX, int endPointY) {
    double endLat, endLon, startLat, startLon;
    PixelToGeo(startPointX, startPointY, startLon, startLat);
    PixelToGeo(endPointX, endPointY, endLon, endLat);
    double offsetX = (startLon - endLon);
    double offsetY = (startLat - endLat);

    GeoCoord g = osmscout::GeoCoord(Center.GetLat() + offsetY / 2, Center.GetLon() + offsetX / 2);
    Center = g;
  }

  bool osmscout::MapPainterOpenGL::PixelToGeo(double x, double y,
                                              double &lon, double &lat) {
    double tileDPI = 96.0;
    double gradtorad = 2 * M_PI / 360;
    double earthRadiusMeter = 6378137.0;
    double earthExtentMeter = 2 * M_PI * earthRadiusMeter;
    double tileWidthZoom0Aquator = earthExtentMeter;
    double equatorTileWidth = tileWidthZoom0Aquator / Magnification.GetMagnification();
    double equatorTileResolution = equatorTileWidth / 256.0;
    double equatorCorrectedEquatorTileResolution = equatorTileResolution * tileDPI / dpi;
    double groundWidthEquatorMeter = width * equatorCorrectedEquatorTileResolution;
    double latOffset = atanh(sin(Center.GetLat() * gradtorad));

    double scale = width / (2 * M_PI * groundWidthEquatorMeter / earthExtentMeter);
    double scaleGradtorad = scale * gradtorad;

    x -= width / 2;
    y = height / 2 - y;

    lon = Center.GetLon() + x / scaleGradtorad;
    lat = atan(sinh(y / scale + latOffset)) / gradtorad;

    return true;
  }

  osmscout::GeoCoord osmscout::MapPainterOpenGL::GetCenter() {
    return Center;
  }

  void osmscout::MapPainterOpenGL::DrawMap() {
    glClearColor(this->landFill.get()->GetFillColor().GetR(),
                 this->landFill.get()->GetFillColor().GetB(),
                 this->landFill.get()->GetFillColor().GetG(),
                 this->landFill.get()->GetFillColor().GetA());
    glClear(GL_COLOR_BUFFER_BIT | GL_DEPTH_BUFFER_BIT);
    glClear(GL_COLOR_BUFFER_BIT);
    glEnable(GL_MULTISAMPLE);
    glEnable(GL_BLEND);
    glEnable(GL_DEPTH_TEST);
    glDepthMask(GL_TRUE);
    glDepthFunc(GL_LEQUAL);
    glBlendFunc(GL_SRC_ALPHA, GL_ONE_MINUS_SRC_ALPHA);

    glBindVertexArray(GroundTileRenderer.getVAO());
    glUseProgram(GroundTileRenderer.getShaderProgram());

    GroundTileRenderer.AddUniform("windowWidth", width);
    GroundTileRenderer.AddUniform("windowHeight", height);
    GroundTileRenderer.AddUniform("centerLat", Center.GetLat());
    GroundTileRenderer.AddUniform("centerLon", Center.GetLon());
    GroundTileRenderer.AddUniform("magnification", Magnification.GetMagnification());
    GroundTileRenderer.AddUniform("dpi", dpi);

    GroundTileRenderer.SetProjection(width, height);
    GroundTileRenderer.SetModel();
    GroundTileRenderer.SetView(lookX, lookY);
    GroundTileRenderer.Draw();

    glBindVertexArray(GroundRenderer.getVAO());
    glUseProgram(GroundRenderer.getShaderProgram());

    GroundRenderer.AddUniform("windowWidth", width);
    GroundRenderer.AddUniform("windowHeight", height);
    GroundRenderer.AddUniform("centerLat", Center.GetLat());
    GroundRenderer.AddUniform("centerLon", Center.GetLon());
    GroundRenderer.AddUniform("magnification", Magnification.GetMagnification());
    GroundRenderer.AddUniform("dpi", dpi);

    GroundRenderer.SetProjection(width, height);
    GroundRenderer.SetModel();
    GroundRenderer.SetView(lookX, lookY);
    GroundRenderer.Draw();

    glBindVertexArray(AreaRenderer.getVAO());
    glUseProgram(AreaRenderer.getShaderProgram());

    AreaRenderer.AddUniform("windowWidth", width);
    AreaRenderer.AddUniform("windowHeight", height);
    AreaRenderer.AddUniform("centerLat", Center.GetLat());
    AreaRenderer.AddUniform("centerLon", Center.GetLon());
    AreaRenderer.AddUniform("magnification", Magnification.GetMagnification());
    AreaRenderer.AddUniform("dpi", dpi);

    AreaRenderer.SetProjection(width, height);
    AreaRenderer.SetModel();
    AreaRenderer.SetView(lookX, lookY);
    AreaRenderer.Draw();

    glBindVertexArray(PathRenderer.getVAO());
    glUseProgram(PathRenderer.getShaderProgram());

    PathRenderer.AddUniform("windowWidth", width);
    PathRenderer.AddUniform("windowHeight", height);
    PathRenderer.AddUniform("centerLat", Center.GetLat());
    PathRenderer.AddUniform("centerLon", Center.GetLon());
    PathRenderer.AddUniform("magnification", Magnification.GetMagnification());
    PathRenderer.AddUniform("dpi", dpi);

    PathRenderer.SetProjection(width, height);
    PathRenderer.SetModel();
    PathRenderer.SetView(lookX, lookY);
    PathRenderer.Draw();

    glBindVertexArray(ImageRenderer.getVAO());
    glBindTexture(GL_TEXTURE_2D, ImageRenderer.GetTexture());
    glUseProgram(ImageRenderer.getShaderProgram());

    ImageRenderer.AddUniform("windowWidth", width);
    ImageRenderer.AddUniform("windowHeight", height);
    ImageRenderer.AddUniform("centerLat", Center.GetLat());
    ImageRenderer.AddUniform("centerLon", Center.GetLon());
    ImageRenderer.AddUniform("quadWidth", 14);
    ImageRenderer.AddUniform("magnification", Magnification.GetMagnification());
    ImageRenderer.AddUniform("textureWidthSum", ImageRenderer.GetTextureWidth());
    ImageRenderer.AddUniform("dpi", dpi);

    ImageRenderer.SetProjection(width, height);
    ImageRenderer.SetModel();
    ImageRenderer.SetView(lookX, lookY);
    ImageRenderer.Draw();

    glBindVertexArray(TextRenderer.getVAO());
    glBindTexture(GL_TEXTURE_2D, TextRenderer.GetTexture());
    glUseProgram(TextRenderer.getShaderProgram());

    TextRenderer.AddUniform("windowWidth", width);
    TextRenderer.AddUniform("windowHeight", height);
    TextRenderer.AddUniform("centerLat", Center.GetLat());
    TextRenderer.AddUniform("centerLon", Center.GetLon());
    TextRenderer.AddUniform("textureHeight", TextRenderer.GetTextureHeight());
    TextRenderer.AddUniform("magnification", Magnification.GetMagnification());
    TextRenderer.AddUniform("textureWidthSum", TextRenderer.GetTextureWidth());
    TextRenderer.AddUniform("dpi", dpi);

    TextRenderer.SetProjection(width, height);
    TextRenderer.SetModel();
    TextRenderer.SetView(lookX, lookY);
    TextRenderer.Draw();

  }

}<|MERGE_RESOLUTION|>--- conflicted
+++ resolved
@@ -97,17 +97,10 @@
     GroundRenderer.clearData();
     GroundRenderer.SetVerticesSize(5);
     PathRenderer.clearData();
-<<<<<<< HEAD
-    PathRenderer.SetVerticesSize(11);
-    //ImageRenderer.clearData();
-    //ImageRenderer.SetVerticesSize(5);
-    //ImageRenderer.SetTextureHeight(7);
-=======
     PathRenderer.SetVerticesSize(14);
     ImageRenderer.clearData();
     ImageRenderer.SetVerticesSize(5);
     ImageRenderer.SetTextureHeight(7);
->>>>>>> 9e853a17
     TextRenderer.clearData();
     TextRenderer.SetVerticesSize(11);
     TextRenderer.SetTextureHeight(Textloader.GetHeight());
