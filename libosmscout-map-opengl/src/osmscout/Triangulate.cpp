/*
  This source is part of the libosmscout-map library
  Copyright (C) 2017  Fanny Monori

  This library is free software; you can redistribute it and/or
  modify it under the terms of the GNU Lesser General Public
  License as published by the Free Software Foundation; either
  version 2.1 of the License, or (at your option) any later version.

  This library is distributed in the hope that it will be useful,
  but WITHOUT ANY WARRANTY; without even the implied warranty of
  MERCHANTABILITY or FITNESS FOR A PARTICULAR PURPOSE.  See the GNU
  Lesser General Public License for more details.

  You should have received a copy of the GNU Lesser General Public
  License along with this library; if not, write to the Free Software
  Foundation, Inc., 59 Temple Place, Suite 330, Boston, MA 02111-1307  USA
*/
<<<<<<< HEAD
=======
//#include <utility>
>>>>>>> 8c5f911e
#include <osmscout/Triangulate.h>

#include <osmscout/system/Math.h>

#include <poly2tri/poly2tri.h>

namespace osmscout {
  std::vector<GLfloat> osmscout::Triangulate::TriangulatePolygon(std::vector<osmscout::Point> points) {
    std::vector<GLfloat> result;

    std::vector<p2t::Point *> polyline;
    std::for_each(points.begin(), points.end(),
                  [&polyline](osmscout::Point p) { polyline.push_back(new p2t::Point(p.GetLon(), p.GetLat())); });
    p2t::CDT *cdt = new p2t::CDT(polyline);
    cdt->Triangulate();
    std::vector<p2t::Triangle *> triangles;
    triangles = cdt->GetTriangles();
    for (int i = 0; i < triangles.size(); i++) {
      p2t::Point &a = *triangles[i]->GetPoint(0);
      p2t::Point &b = *triangles[i]->GetPoint(1);
      p2t::Point &c = *triangles[i]->GetPoint(2);
      result.emplace_back(a.x);
      result.emplace_back(a.y);
      result.emplace_back(b.x);
      result.emplace_back(b.y);
      result.emplace_back(c.x);
      result.emplace_back(c.y);
    }

    return result;

  }

  std::vector<GLfloat> osmscout::Triangulate::TriangulateWithHoles(std::vector<std::vector<osmscout::Point>> points) {
    std::vector<GLfloat> result;
    std::vector<p2t::Point *> polyline;
    std::for_each(points[0].begin(), points[0].end(),
                  [&polyline](osmscout::Point p) { polyline.push_back(new p2t::Point(p.GetLon(), p.GetLat())); });
    p2t::CDT *cdt = new p2t::CDT(polyline);

    for (int i = 1; i < points.size(); i++) {
      std::vector<p2t::Point *> hole;
      std::for_each(points[i].begin(), points[i].end(),
                    [&hole](osmscout::Point p) { hole.push_back(new p2t::Point(p.GetLon(), p.GetLat())); });
      cdt->AddHole(hole);
    }

    cdt->Triangulate();
    std::vector<p2t::Triangle *> triangles;
    triangles = cdt->GetTriangles();
    for (int i = 0; i < triangles.size(); i++) {
      p2t::Point &a = *triangles[i]->GetPoint(0);
      p2t::Point &b = *triangles[i]->GetPoint(1);
      p2t::Point &c = *triangles[i]->GetPoint(2);
      result.emplace_back(a.x);
      result.emplace_back(a.y);
      result.emplace_back(b.x);
      result.emplace_back(b.y);
      result.emplace_back(c.x);
      result.emplace_back(c.y);
    }

    return result;

  }

}<|MERGE_RESOLUTION|>--- conflicted
+++ resolved
@@ -16,10 +16,7 @@
   License along with this library; if not, write to the Free Software
   Foundation, Inc., 59 Temple Place, Suite 330, Boston, MA 02111-1307  USA
 */
-<<<<<<< HEAD
-=======
 //#include <utility>
->>>>>>> 8c5f911e
 #include <osmscout/Triangulate.h>
 
 #include <osmscout/system/Math.h>
