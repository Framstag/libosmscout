--- conflicted
+++ resolved
@@ -344,23 +344,11 @@
     double y1;
     double y2;
 
-<<<<<<< HEAD
-    projection.GeoToPixel(bbox.GetMinLon(),
-                          bbox.GetMinLat(),
+    projection.GeoToPixel(bbox.GetMinCoord (),
                           x1,
                           y1);
 
-    projection.GeoToPixel(bbox.GetMaxLon(),
-                          bbox.GetMaxLat(),
-=======
-    projection.GeoToPixel(GeoCoord(latMin,
-                                   lonMin),
-                          x1,
-                          y1);
-
-    projection.GeoToPixel(GeoCoord(latMax,
-                                   lonMax),
->>>>>>> 5c555e9f
+    projection.GeoToPixel(bbox.GetMaxCoord(),
                           x2,
                           y2);
 
@@ -409,23 +397,11 @@
     double y1;
     double y2;
 
-<<<<<<< HEAD
-    projection.GeoToPixel(bbox.GetMinLon(),
-                          bbox.GetMinLat(),
+    projection.GeoToPixel(bbox.GetMinCoord(),
                           x1,
                           y1);
 
-    projection.GeoToPixel(bbox.GetMaxLon(),
-                          bbox.GetMaxLat(),
-=======
-    projection.GeoToPixel(GeoCoord(latMin,
-                                   lonMin),
-                          x1,
-                          y1);
-
-    projection.GeoToPixel(GeoCoord(latMax,
-                                   lonMax),
->>>>>>> 5c555e9f
+    projection.GeoToPixel(bbox.GetMaxCoord(),
                           x2,
                           y2);    
     
