--- conflicted
+++ resolved
@@ -180,15 +180,6 @@
      *    else nullptr
      */
     V* GetValue(const FeatureValueBuffer& buffer) const;
-
-    /**
-     * Returns the FeatureValue for the given FeatureValueBuffer or a defaultValue, if the feature is not set
-     * @param buffer
-     *    The FeatureValueBuffer instance
-     * @return
-     *    Either the value from the FeatureValueBuffer or the defaultValue
-     */
-    V GetValue(const FeatureValueBuffer& buffer, const V& defaultValue) const;
   };
 
   template<class F, class V>
@@ -223,25 +214,6 @@
 
   template<class F, class V>
   V* FeatureValueReader<F,V>::GetValue(const FeatureValueBuffer& buffer) const
-  {
-    assert(buffer.GetType()->GetIndex()<lookupTable.size());
-    size_t index=lookupTable[buffer.GetType()->GetIndex()];
-
-    if (index!=std::numeric_limits<size_t>::max() &&
-        buffer.HasFeature(index)) {
-      FeatureValue* val=buffer.GetValue(index);
-      // Object returned from Feature::AllocateValue and V have to be the same type!
-      // But it cannot be tested in compile-time, lets do it in runtime assert at least.
-      assert(val==nullptr || dynamic_cast<V*>(val)!=nullptr);
-      return static_cast<V*>(val);
-    }
-    else {
-      return nullptr;
-    }
-  }
-
-  template<class F, class V>
-  V FeatureValueReader<F,V>::GetValue(const FeatureValueBuffer& buffer, const V& defaultValue) const
   {
     assert(buffer.GetType()->GetIndex() < lookupTable.size());
     size_t index=lookupTable[buffer.GetType()->GetIndex()];
@@ -252,14 +224,13 @@
       // Object returned from Feature::AllocateValue and V have to be the same type!
       // But it cannot be tested in compile-time, lets do it in runtime assert at least.
       assert(val == nullptr || dynamic_cast<V*>(val) != nullptr);
-      return *static_cast<V*>(val);
+      return static_cast<V*>(val);
     }
     else {
-      return defaultValue;
-    }
-  }
-
-<<<<<<< HEAD
+      return nullptr;
+    }
+  }
+
   typedef FeatureValueReader<NameFeature,NameFeatureValue>                         NameFeatureValueReader;
   typedef FeatureValueReader<NameAltFeature,NameAltFeatureValue>                   NameAltFeatureValueReader;
   typedef FeatureValueReader<RefFeature,RefFeatureValue>                           RefFeatureValueReader;
@@ -278,28 +249,6 @@
   typedef FeatureValueReader<ConstructionYearFeature,ConstructionYearFeatureValue> ConstructionYearFeatureValueReader;
   typedef FeatureValueReader<LanesFeature,LanesFeatureValue>                       LanesFeatureValueReader;
   typedef FeatureValueReader<EleFeature,EleFeatureValue>                           EleFeatureValueReader;
-  typedef FeatureValueReader<OperatorFeature,OperatorFeatureValue>                 OperatorFeatureValueReader;
-  typedef FeatureValueReader<NetworkFeature,NetworkFeatureValue>                   NetworkFeatureValueReader;
-=======
-  using NameFeatureValueReader             = FeatureValueReader<NameFeature, NameFeatureValue>;
-  using NameAltFeatureValueReader          = FeatureValueReader<NameAltFeature, NameAltFeatureValue>;
-  using RefFeatureValueReader              = FeatureValueReader<RefFeature, RefFeatureValue>;
-  using LocationFeatureValueReader         = FeatureValueReader<LocationFeature, LocationFeatureValue>;
-  using AddressFeatureValueReader          = FeatureValueReader<AddressFeature, AddressFeatureValue>;
-  using AccessFeatureValueReader           = FeatureValueReader<AccessFeature, AccessFeatureValue>;
-  using AccessRestrictedFeatureValueReader = FeatureValueReader<AccessRestrictedFeature, AccessRestrictedFeatureValue>;
-  using LayerFeatureValueReader            = FeatureValueReader<LayerFeature, LayerFeatureValue>;
-  using WidthFeatureValueReader            = FeatureValueReader<WidthFeature, WidthFeatureValue>;
-  using MaxSpeedFeatureValueReader         = FeatureValueReader<MaxSpeedFeature, MaxSpeedFeatureValue>;
-  using GradeFeatureValueReader            = FeatureValueReader<GradeFeature, GradeFeatureValue>;
-  using AdminLevelFeatureValueReader       = FeatureValueReader<AdminLevelFeature, AdminLevelFeatureValue>;
-  using PostalCodeFeatureValueReader       = FeatureValueReader<PostalCodeFeature, PostalCodeFeatureValue>;
-  using IsInFeatureValueReader             = FeatureValueReader<IsInFeature, IsInFeatureValue>;
-  using DestinationFeatureValueReader      = FeatureValueReader<DestinationFeature, DestinationFeatureValue>;
-  using ConstructionYearFeatureValueReader = FeatureValueReader<ConstructionYearFeature, ConstructionYearFeatureValue>;
-  using LanesFeatureValueReader            = FeatureValueReader<LanesFeature, LanesFeatureValue>;
-  using EleFeatureValueReader              = FeatureValueReader<EleFeature, EleFeatureValue>;
->>>>>>> 1a6c54be
 
   template <class F, class V>
   class FeatureLabelReader
@@ -357,8 +306,8 @@
     return "";
   }
 
-  using NameFeatureLabelReader = FeatureLabelReader<NameFeature, NameFeatureValue>;
-  using RefFeatureLabelReader  = FeatureLabelReader<RefFeature, RefFeatureValue>;
+  typedef FeatureLabelReader<NameFeature,NameFeatureValue>         NameFeatureLabelReader;
+  typedef FeatureLabelReader<RefFeature,RefFeatureValue>           RefFeatureLabelReader;
 
   /**
    * \defgroup type Object type related data structures and services
