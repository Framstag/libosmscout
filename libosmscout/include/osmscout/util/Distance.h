--- conflicted
+++ resolved
@@ -52,11 +52,7 @@
     Distance() = default;
     ~Distance() = default;
 
-<<<<<<< HEAD
-     Distance(const Distance &d) = default;
-=======
     Distance(const Distance &d) = default;
->>>>>>> 022ecb8f
 
     Distance& operator=(const Distance &d) = default;
 
