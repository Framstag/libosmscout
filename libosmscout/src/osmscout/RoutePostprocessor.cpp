/*
  This source is part of the libosmscout library
  Copyright (C) 2012  Tim Teulings

  This library is free software; you can redistribute it and/or
  modify it under the terms of the GNU Lesser General Public
  License as published by the Free Software Foundation; either
  version 2.1 of the License, or (at your option) any later version.

  This library is distributed in the hope that it will be useful,
  but WITHOUT ANY WARRANTY; without even the implied warranty of
  MERCHANTABILITY or FITNESS FOR A PARTICULAR PURPOSE.  See the GNU
  Lesser General Public License for more details.

  You should have received a copy of the GNU Lesser General Public
  License along with this library; if not, write to the Free Software
  Foundation, Inc., 59 Temple Place, Suite 330, Boston, MA 02111-1307  USA
*/

#include <osmscout/RoutePostprocessor.h>

#include <iostream>

#include <osmscout/system/Math.h>

#include <osmscout/util/Geometry.h>

namespace osmscout {

  RoutePostprocessor::Postprocessor::~Postprocessor()
  {
    // no code
  }

  RoutePostprocessor::StartPostprocessor::StartPostprocessor(const std::string& startDescription)
  : startDescription(startDescription)
  {
    // no code
  }

  bool RoutePostprocessor::StartPostprocessor::Process(const RoutePostprocessor& /*postprocessor*/,
                                                       const RoutingProfile& /*profile*/,
                                                       RouteDescription& description,
                                                       Database& /*database*/)
  {
    if (!description.Nodes().empty()) {
      description.Nodes().front().AddDescription(RouteDescription::NODE_START_DESC,
                                                 new RouteDescription::StartDescription(startDescription));
    }

    return true;
  }

  RoutePostprocessor::TargetPostprocessor::TargetPostprocessor(const std::string& targetDescription)
  : targetDescription(targetDescription)
  {
    // no code
  }

  bool RoutePostprocessor::TargetPostprocessor::Process(const RoutePostprocessor& /*postprocessor*/,
                                                        const RoutingProfile& /*profile*/,
                                                        RouteDescription& description,
                                                        Database& /*database*/)
  {
    if (!description.Nodes().empty()) {
      description.Nodes().back().AddDescription(RouteDescription::NODE_TARGET_DESC,
                                                new RouteDescription::TargetDescription(targetDescription));
    }

    return true;
  }

  RoutePostprocessor::DistanceAndTimePostprocessor::DistanceAndTimePostprocessor()
  {
    // no code
  }

  bool RoutePostprocessor::DistanceAndTimePostprocessor::Process(const RoutePostprocessor& /*postprocessor*/,
                                                                 const RoutingProfile& profile,
                                                                 RouteDescription& description,
                                                                 Database& database)
  {
    ObjectFileRef prevObject;
    GeoCoord      prevCoord(0.0,0.0);

    ObjectFileRef curObject;
    GeoCoord      curCoord(0.0,0.0);

    AreaRef       area;
    WayRef        way;

    double        distance=0.0;
    double        time=0.0;

    for (std::list<RouteDescription::Node>::iterator iter=description.Nodes().begin();
         iter!=description.Nodes().end();
         ++iter) {
      // The last node does not have a pathWayId set, since we are not going anywhere!
      if (iter->HasPathObject()) {
        // Only load the next way, if it is different from the old one
        curObject=iter->GetPathObject();

        if (curObject!=prevObject) {
          switch (iter->GetPathObject().GetType()) {
          case refNone:
          case refNode:
            assert(false);
            break;
          case refArea:
            if (!database.GetAreaByOffset(curObject.GetFileOffset(),area)) {
              std::cout << "Error while loading area with offset " << curObject.GetFileOffset() << std::endl;
              return false;
            }
            break;
          case refWay:
            if (!database.GetWayByOffset(curObject.GetFileOffset(),way)) {
              std::cout << "Error while loading way with offset " << curObject.GetFileOffset() << std::endl;
              return false;
            }
            break;
          }
        }

        switch (iter->GetPathObject().GetType()) {
        case refNone:
        case refNode:
          assert(false);
          break;
        case refArea:
          curCoord=area->rings.front().nodes[iter->GetCurrentNodeIndex()];
          break;
        case refWay:
          curCoord=way->nodes[iter->GetCurrentNodeIndex()];
        }

        // There is no delta for the first route node
        if (prevObject.Valid()) {
          double deltaDistance=GetEllipsoidalDistance(prevCoord.GetLon(),
                                                      prevCoord.GetLat(),
                                                      curCoord.GetLon(),
                                                      curCoord.GetLat());

          double deltaTime=0.0;

          if (iter->GetPathObject().GetType()==refArea) {
            deltaTime=profile.GetTime(area,
                                      deltaDistance);
          }
          else if (iter->GetPathObject().GetType()==refWay) {
            deltaTime=profile.GetTime(way,
                                      deltaDistance);
          }

          distance+=deltaDistance;
          time+=deltaTime;
        }
      }

      iter->SetDistance(distance);
      iter->SetTime(time);

      prevObject=curObject;
      prevCoord=curCoord;
    }

    return true;
  }

  RoutePostprocessor::WayNamePostprocessor::WayNamePostprocessor()
  {
    // no code
  }

  bool RoutePostprocessor::WayNamePostprocessor::Process(const RoutePostprocessor& postprocessor,
                                                         const RoutingProfile& /*profile*/,
                                                         RouteDescription& description,
                                                         Database& /*database*/)
  {
    //
    // Store the name of each way
    //

    for (std::list<RouteDescription::Node>::iterator node=description.Nodes().begin();
        node!=description.Nodes().end();
        ++node) {
      // The last node does not have a pathWayId set, since we are not going anywhere from the target node!
      if (!node->HasPathObject()) {
        break;
      }

      if (node->GetPathObject().GetType()==refArea) {
        AreaRef                              area=postprocessor.GetArea(node->GetPathObject().GetFileOffset());
        RouteDescription::NameDescriptionRef nameDesc=postprocessor.GetNameDescription(area);

        node->AddDescription(RouteDescription::WAY_NAME_DESC,
                             nameDesc);
      }
      else if (node->GetPathObject().GetType()==refWay) {
        WayRef                               way=postprocessor.GetWay(node->GetPathObject().GetFileOffset());
        RouteDescription::NameDescriptionRef nameDesc=postprocessor.GetNameDescription(way);

        if (postprocessor.IsBridge(way) &&
            node!=description.Nodes().begin()) {
          std::list<RouteDescription::Node>::iterator lastNode=node;

          lastNode--;

          RouteDescription::NameDescriptionRef lastDesc=dynamic_cast<RouteDescription::NameDescription*>(lastNode->GetDescription(RouteDescription::WAY_NAME_DESC));


          if (lastDesc.Valid() &&
              lastDesc->GetRef()==nameDesc->GetRef() &&
              lastDesc->GetName()!=nameDesc->GetName()) {
            nameDesc=lastDesc;
          }
        }

        node->AddDescription(RouteDescription::WAY_NAME_DESC,
                             nameDesc);
      }
    }

    return true;
  }

  RoutePostprocessor::CrossingWaysPostprocessor::CrossingWaysPostprocessor()
  {
    // no code
  }

  void RoutePostprocessor::CrossingWaysPostprocessor::AddCrossingWaysDescriptions(const RoutePostprocessor& postprocessor,
                                                                                  RouteDescription::CrossingWaysDescription* description,
                                                                                  const RouteDescription::Node& node,
                                                                                  const ObjectFileRef& originObject,
                                                                                  const ObjectFileRef& targetObject)
  {
    for (std::vector<ObjectFileRef>::const_iterator object=node.GetObjects().begin();
        object!=node.GetObjects().end();
        ++object) {
      // Way is origin way and starts or ends here so it is not an additional crossing way
      if (originObject.Valid() &&
          *object==originObject &&
          postprocessor.IsNodeStartOrEndOfObject(node.GetPathObject(),
                                                 node.GetCurrentNodeIndex(),
                                                 originObject)) {
        continue;
      }

      // Way is target way and starts or ends here so it is not an additional crossing way
      if (targetObject.Valid() &&
          *object==targetObject &&
          postprocessor.IsNodeStartOrEndOfObject(node.GetPathObject(),
                                                 node.GetCurrentNodeIndex(),
                                                 targetObject)) {
        continue;
      }

      // ways is origin way and target way so it is not an additional crossing way
      if (originObject.Valid() &&
          targetObject.Valid() &&
          *object==originObject &&
          *object==targetObject) {
        continue;
      }

      description->AddDescription(postprocessor.GetNameDescription(*object));
    }
  }

  bool RoutePostprocessor::CrossingWaysPostprocessor::Process(const RoutePostprocessor& postprocessor,
                                                              const RoutingProfile& profile,
                                                              RouteDescription& description,
                                                              Database& /*database*/)
  {
    //
    // Analyze crossing
    //

    std::list<RouteDescription::Node>::iterator lastJunction=description.Nodes().end();
    std::list<RouteDescription::Node>::iterator lastNode=description.Nodes().end();
    std::list<RouteDescription::Node>::iterator node=description.Nodes().begin();

    while (node!=description.Nodes().end()) {
      // We only analyze junctions, that means nodes that cross other objects
      if (node->GetObjects().empty()) {
        lastNode=node;
        node++;

        continue;
      }

      // We ignore the first and the last node
      if (lastNode==description.Nodes().end() ||
          !node->HasPathObject()) {
        lastNode=node;
        node++;

        continue;
      }

      // Count existing exits, that means, the number of objects that can be used to leave the current
      // node
      size_t exitCount=0;

      Id nodeId=postprocessor.GetNodeId(node->GetPathObject(),
                                        node->GetCurrentNodeIndex());

      size_t currentNodeIndexOnLastPath=postprocessor.GetNodeIndex(lastNode->GetPathObject(),
                                                                   nodeId);

      for (std::vector<ObjectFileRef>::const_iterator object=node->GetObjects().begin();
          object!=node->GetObjects().end();
          ++object) {
        bool canUseForward=postprocessor.CanUseForward(profile,
                                                       nodeId,
                                                       *object);
        bool canUseBackward=postprocessor.CanUseBackward(profile,
                                                         nodeId,
                                                         *object);

        // We can travel this way in the forward direction
        if (canUseForward) {
          // And it is not the way back to the last routing node
          if (lastNode->GetPathObject()!=*object ||
              postprocessor.IsRoundabout(*object) ||
              !postprocessor.IsForwardPath(lastNode->GetPathObject(),
                                           currentNodeIndexOnLastPath,
                                           lastNode->GetCurrentNodeIndex())) {
            exitCount++;
          }
        }

        // We can travel this way in the backward direction
        if (canUseBackward) {
          // And it is not the way to back the last routing node
          if (lastNode->GetPathObject()!=*object ||
              !postprocessor.IsBackwardPath(lastNode->GetPathObject(),
                                            currentNodeIndexOnLastPath,
                                            lastNode->GetCurrentNodeIndex())) {
            exitCount++;
          }
        }
      }

      RouteDescription::CrossingWaysDescriptionRef desc=new RouteDescription::CrossingWaysDescription(exitCount,
                                                                                                      postprocessor.GetNameDescription(lastNode->GetPathObject()),
                                                                                                      postprocessor.GetNameDescription(node->GetPathObject()));
      AddCrossingWaysDescriptions(postprocessor,
                                  desc,
                                  *node,
                                  lastNode->GetPathObject(),
                                  node->GetPathObject());

      node->AddDescription(RouteDescription::CROSSING_WAYS_DESC,
                           desc);

      lastNode=node;
      lastJunction=node;

      node++;
    }

    return true;
  }

  const double RoutePostprocessor::DirectionPostprocessor::curveMinInitialAngle=5.0;
  const double RoutePostprocessor::DirectionPostprocessor::curveMaxInitialAngle=10.0;
  const double RoutePostprocessor::DirectionPostprocessor::curveMaxNodeDistance=0.020;
  const double RoutePostprocessor::DirectionPostprocessor::curveMaxDistance=0.300;
  const double RoutePostprocessor::DirectionPostprocessor::curveMinAngle=5.0;

  RoutePostprocessor::DirectionPostprocessor::DirectionPostprocessor()
  {
    // no code
  }

  bool RoutePostprocessor::DirectionPostprocessor::Process(const RoutePostprocessor& postprocessor,
                                                           const RoutingProfile& /*profile*/,
                                                           RouteDescription& description,
                                                           Database& /*database*/)
  {
    std::list<RouteDescription::Node>::const_iterator prevNode=description.Nodes().end();
    for (std::list<RouteDescription::Node>::iterator node=description.Nodes().begin();
         node!=description.Nodes().end();
         prevNode=node++) {
      std::list<RouteDescription::Node>::iterator nextNode=node;

      nextNode++;

      if (prevNode!=description.Nodes().end() &&
          nextNode!=description.Nodes().end() &&
          nextNode->HasPathObject()) {
        double prevLat;
        double prevLon;

        double lat;
        double lon;

        double nextLat;
        double nextLon;

        postprocessor.GetCoordinates(prevNode->GetPathObject(),
                                     prevNode->GetCurrentNodeIndex(),
                                     prevLat,prevLon);

        postprocessor.GetCoordinates(node->GetPathObject(),
                                     node->GetCurrentNodeIndex(),
                                     lat,lon);

        postprocessor.GetCoordinates(nextNode->GetPathObject(),
                                     nextNode->GetCurrentNodeIndex(),
                                     nextLat,nextLon);

        double inBearing=GetSphericalBearingFinal(prevLon,prevLat,lon,lat)*180/M_PI;
        double outBearing=GetSphericalBearingInitial(lon,lat,nextLon,nextLat)*180/M_PI;

        double turnAngle=NormalizeRelativeAngel(outBearing-inBearing);

        double curveAngle=turnAngle;

        if (fabs(turnAngle)>=curveMinInitialAngle && fabs(turnAngle)<=curveMaxInitialAngle) {
          std::list<RouteDescription::Node>::iterator curveB=nextNode;
          double                                      currentBearing=outBearing;
          double                                      forwardDistance=nextNode->GetDistance()-node->GetDistance();
          std::list<RouteDescription::Node>::iterator lookup=nextNode;

          lookup++;
          while (true) {
            // Next node does not exists or does not have a path?
            if (lookup==description.Nodes().end() ||
                !lookup->HasPathObject()) {
              break;
            }

            // Next node is to far away from last node?
            if (lookup->GetDistance()-curveB->GetDistance()>curveMaxNodeDistance) {
              break;
            }

            // Next node is to far away from turn origin?
            if (forwardDistance+lookup->GetDistance()-curveB->GetDistance()>curveMaxDistance) {
              break;
            }

            forwardDistance+=lookup->GetDistance()-curveB->GetDistance();

            double curveBLat;
            double curveBLon;
            double lookupLat;
            double lookupLon;

            postprocessor.GetCoordinates(curveB->GetPathObject(),
                                         curveB->GetCurrentNodeIndex(),
                                         curveBLat,curveBLon);

            postprocessor.GetCoordinates(lookup->GetPathObject(),
                                         lookup->GetCurrentNodeIndex(),
                                         lookupLat,lookupLon);

            double lookupBearing=GetSphericalBearingInitial(curveBLon,curveBLat,lookupLon,lookupLat)*180/M_PI;


            double lookupAngle=NormalizeRelativeAngel(lookupBearing-currentBearing);

            // The next node does not have enough direction change to be still part of a turn?
            if (fabs(lookupAngle)<curveMinAngle) {
              break;
            }
            // The turn direction changes?
            if ((turnAngle>0 && lookupAngle<=0) ||
                (turnAngle<0 && lookupAngle>=0)) {
              break;
            }

            currentBearing=lookupBearing;
            curveAngle=NormalizeRelativeAngel(currentBearing-inBearing);

            curveB++;
            lookup++;
          }
        }

        node->AddDescription(RouteDescription::DIRECTION_DESC,
                             new RouteDescription::DirectionDescription(turnAngle,curveAngle));
      }
    }

    return true;
  }

  RoutePostprocessor::InstructionPostprocessor::State RoutePostprocessor::InstructionPostprocessor::GetInitialState(const RoutePostprocessor& postprocessor,
                                                                                                                    RouteDescription::Node& node)
  {
    if (!node.HasPathObject()) {
      return street;
    }

    if (postprocessor.IsRoundabout(node.GetPathObject())) {
      return roundabout;
    }

    if (node.GetPathObject().GetType()==refArea) {
      AreaRef area=postprocessor.GetArea(node.GetPathObject().GetFileOffset());

      if (motorwayLinkTypes.IsSet(area->GetType())) {
        return link;
      }
      else if (motorwayTypes.IsSet(area->GetType())) {
        return motorway;
      }
    }
    else if (node.GetPathObject().GetType()==refWay) {
      WayRef way=postprocessor.GetWay(node.GetPathObject().GetFileOffset());

      if (motorwayLinkTypes.IsSet(way->GetType())) {
        return link;
      }
      else if (motorwayTypes.IsSet(way->GetType())) {
        return motorway;
      }
    }
    else {
      return street;
    }

    return street;
  }

  void RoutePostprocessor::InstructionPostprocessor::HandleRoundaboutEnter(RouteDescription::Node& node)
  {
    RouteDescription::RoundaboutEnterDescriptionRef desc=new RouteDescription::RoundaboutEnterDescription();

    node.AddDescription(RouteDescription::ROUNDABOUT_ENTER_DESC,
                        desc);
  }

  void RoutePostprocessor::InstructionPostprocessor::HandleRoundaboutNode(RouteDescription::Node& node)
  {
    if (node.HasDescription(RouteDescription::CROSSING_WAYS_DESC)) {
      RouteDescription::CrossingWaysDescriptionRef crossing=dynamic_cast<RouteDescription::CrossingWaysDescription*>(node.GetDescription(RouteDescription::CROSSING_WAYS_DESC));
      if (crossing->GetExitCount()>1) {
        roundaboutCrossingCounter+=crossing->GetExitCount()-1;
      }
    }
  }

  void RoutePostprocessor::InstructionPostprocessor::HandleRoundaboutLeave(RouteDescription::Node& node)
  {
    RouteDescription::RoundaboutLeaveDescriptionRef desc=new RouteDescription::RoundaboutLeaveDescription(roundaboutCrossingCounter);

    node.AddDescription(RouteDescription::ROUNDABOUT_LEAVE_DESC,
                        desc);
  }

  void RoutePostprocessor::InstructionPostprocessor::HandleDirectMotorwayEnter(RouteDescription::Node& node,
                                                                               const RouteDescription::NameDescriptionRef& toName)
  {
    RouteDescription::MotorwayEnterDescriptionRef desc=new RouteDescription::MotorwayEnterDescription(toName);

    node.AddDescription(RouteDescription::MOTORWAY_ENTER_DESC,
                        desc);
  }

  void RoutePostprocessor::InstructionPostprocessor::HandleDirectMotorwayLeave(RouteDescription::Node& node,
                                                                               const RouteDescription::NameDescriptionRef& fromName)
  {
    RouteDescription::MotorwayLeaveDescriptionRef desc=new RouteDescription::MotorwayLeaveDescription(fromName);

    node.AddDescription(RouteDescription::MOTORWAY_LEAVE_DESC,
                        desc);
  }

  bool RoutePostprocessor::InstructionPostprocessor::HandleNameChange(const std::list<RouteDescription::Node>& path,
                                                                      std::list<RouteDescription::Node>::const_iterator& lastNode,
                                                                      std::list<RouteDescription::Node>::iterator& node)
  {
    RouteDescription::NameDescriptionRef nextName;
    RouteDescription::NameDescriptionRef lastName;

    if (lastNode==path.end()) {
      return false;
    }

    lastName=dynamic_cast<RouteDescription::NameDescription*>(lastNode->GetDescription(RouteDescription::WAY_NAME_DESC));
    nextName=dynamic_cast<RouteDescription::NameDescription*>(node->GetDescription(RouteDescription::WAY_NAME_DESC));

    // Nothing changed
    if (lastName->GetName()==nextName->GetName() &&
        lastName->GetRef()==nextName->GetRef()) {
      return false;
    }

    // The name changes from empty to non-empty, but the ref stays the same
    if (lastName->GetName().empty() &&
        !nextName->GetName().empty() &&
        lastName->GetRef()==nextName->GetRef()) {
      return false;
    }

<<<<<<< HEAD
      iter->SetDistance(distance);
      iter->SetTime(time);
      iter->SetLocation(curCoord);
=======
    // The name changes from non-empty to empty, but the ref stays the same
    if (!lastName->GetName().empty() &&
        nextName->GetName().empty() &&
        lastName->GetRef()==nextName->GetRef()) {
      return false;
    }
>>>>>>> 85923050

    // ref changes, but name stays the same
    if (!lastName->GetName().empty() &&
        lastName->GetName()==nextName->GetName()) {
      return false;
    }

    node->AddDescription(RouteDescription::WAY_NAME_CHANGED_DESC,
                         new RouteDescription::NameChangedDescription(lastName,
                                                                      nextName));

    return true;
  }

  bool RoutePostprocessor::InstructionPostprocessor::HandleDirectionChange(const std::list<RouteDescription::Node>& path,
                                                                           std::list<RouteDescription::Node>::iterator& node)
  {
    if (node->GetObjects().size()<=1){
      return false;
    }

    std::list<RouteDescription::Node>::const_iterator lastNode=node;
    RouteDescription::NameDescriptionRef              nextName;
    RouteDescription::NameDescriptionRef              lastName;

    lastNode--;

    if (lastNode==path.end()) {
      return false;
    }

    lastName=dynamic_cast<RouteDescription::NameDescription*>(lastNode->GetDescription(RouteDescription::WAY_NAME_DESC));
    nextName=dynamic_cast<RouteDescription::NameDescription*>(node->GetDescription(RouteDescription::WAY_NAME_DESC));

    RouteDescription::DescriptionRef          desc=node->GetDescription(RouteDescription::DIRECTION_DESC);
    RouteDescription::DirectionDescriptionRef directionDesc=dynamic_cast<RouteDescription::DirectionDescription*>(desc.Get());

    if (lastName.Valid() &&
        nextName.Valid() &&
        directionDesc.Valid() &&
        lastName->GetName()==nextName->GetName() &&
        lastName->GetRef()==nextName->GetRef()) {
      if (directionDesc->GetCurve()!=RouteDescription::DirectionDescription::slightlyLeft &&
          directionDesc->GetCurve()!=RouteDescription::DirectionDescription::straightOn &&
          directionDesc->GetCurve()!=RouteDescription::DirectionDescription::slightlyRight) {

          node->AddDescription(RouteDescription::TURN_DESC,
                               new RouteDescription::TurnDescription());

          return true;
      }
    }
    else if (directionDesc.Valid() &&
        directionDesc->GetCurve()!=RouteDescription::DirectionDescription::straightOn) {

      node->AddDescription(RouteDescription::TURN_DESC,
                           new RouteDescription::TurnDescription());

      return true;
    }

    return false;
  }

  void RoutePostprocessor::InstructionPostprocessor::AddMotorwayType(const TypeInfoRef& type)
  {
    motorwayTypes.Set(type);
  }

  void RoutePostprocessor::InstructionPostprocessor::AddMotorwayLinkType(const TypeInfoRef& type)
  {
    motorwayLinkTypes.Set(type);
  }

  bool RoutePostprocessor::InstructionPostprocessor::Process(const RoutePostprocessor& postprocessor,
                                                             const RoutingProfile& /*profile*/,
                                                             RouteDescription& description,
                                                             Database& /*database*/)
  {
   //
    // Detect initial state
    //

    State  state=GetInitialState(postprocessor,
                                 description.Nodes().front());

    inRoundabout=false;
    roundaboutCrossingCounter=0;

    if (state==roundabout) {
      inRoundabout=true;
    }

    //
    // Analyze crossing
    //

    std::list<RouteDescription::Node>::iterator       node=description.Nodes().begin();
    std::list<RouteDescription::Node>::const_iterator lastNode=description.Nodes().end();
    while (node!=description.Nodes().end()) {
      RouteDescription::NameDescriptionRef originName;
      RouteDescription::NameDescriptionRef targetName;

      // First or last node
      if (lastNode==description.Nodes().end() ||
          lastNode->GetPathObject().Invalid() ||
          node->GetPathObject().Invalid()) {
        lastNode=node++;
        continue;
      }

      originName=dynamic_cast<RouteDescription::NameDescription*>(lastNode->GetDescription(RouteDescription::WAY_NAME_DESC));

      if (node->HasPathObject()) {
        targetName=dynamic_cast<RouteDescription::NameDescription*>(node->GetDescription(RouteDescription::WAY_NAME_DESC));
      }

      if (!postprocessor.IsRoundabout(lastNode->GetPathObject()) &&
          postprocessor.IsRoundabout(node->GetPathObject())) {
        inRoundabout=true;
        roundaboutCrossingCounter=0;

        HandleRoundaboutEnter(*node);

        lastNode=node++;

        continue;
      }

      if (postprocessor.IsRoundabout(lastNode->GetPathObject()) &&
          !postprocessor.IsRoundabout(node->GetPathObject())) {
        HandleRoundaboutNode(*node);

        HandleRoundaboutLeave(*node);

        inRoundabout=false;

        lastNode=node++;

        continue;
      }

      // Non-Link, non-motorway to motorway (enter motorway))
      if (!postprocessor.IsOfType(lastNode->GetPathObject(),
                                  motorwayLinkTypes) &&
          !postprocessor.IsOfType(lastNode->GetPathObject(),
                                  motorwayTypes) &&
          postprocessor.IsOfType(node->GetPathObject(),
                                 motorwayTypes)) {
        HandleDirectMotorwayEnter(*node,
                                  targetName);

        lastNode=node++;

        continue;
      }

      // motorway to Non-Link, non-motorway /leave motorway)
      if (postprocessor.IsOfType(lastNode->GetPathObject(),
                                 motorwayTypes) &&
          !postprocessor.IsOfType(node->GetPathObject(),
                                  motorwayLinkTypes) &&
          !postprocessor.IsOfType(node->GetPathObject(),
                                  motorwayTypes)) {
        HandleDirectMotorwayLeave(*node,
                                  originName);

        lastNode=node++;

        continue;
      }

      else if (!postprocessor.IsOfType(lastNode->GetPathObject(),
                                       motorwayLinkTypes) &&
          postprocessor.IsOfType(node->GetPathObject(),
                                 motorwayLinkTypes)) {
        bool                                        originIsMotorway=postprocessor.IsOfType(lastNode->GetPathObject(),
                                                                                            motorwayTypes);
        bool                                        targetIsMotorway=false;
        std::list<RouteDescription::Node>::iterator next=node;
        RouteDescription::NameDescriptionRef        nextName;

        next++;
        while (next!=description.Nodes().end() &&
               next->HasPathObject()) {

          nextName=dynamic_cast<RouteDescription::NameDescription*>(next->GetDescription(RouteDescription::WAY_NAME_DESC));

          if (!postprocessor.IsOfType(next->GetPathObject(),
                                      motorwayLinkTypes)) {
            break;
          }

          next++;
        }

        if (next->GetPathObject().Valid()) {
          targetIsMotorway=postprocessor.IsOfType(next->GetPathObject(),
                                                  motorwayTypes);
        }

        if (originIsMotorway && targetIsMotorway) {
          RouteDescription::MotorwayChangeDescriptionRef desc=new RouteDescription::MotorwayChangeDescription(originName,
                                                                                                              nextName);

          node->AddDescription(RouteDescription::MOTORWAY_CHANGE_DESC,
                               desc);

          node=next;
          lastNode=node++;

          continue;

        }

        if (originIsMotorway && !targetIsMotorway) {
          RouteDescription::MotorwayLeaveDescriptionRef desc=new RouteDescription::MotorwayLeaveDescription(originName);

          node->AddDescription(RouteDescription::MOTORWAY_LEAVE_DESC,
                               desc);

          HandleDirectionChange(description.Nodes(),
                                next);

          node=next;
          lastNode=node++;

          continue;
        }

        if (!originIsMotorway && targetIsMotorway) {
          RouteDescription::MotorwayEnterDescriptionRef desc=new RouteDescription::MotorwayEnterDescription(nextName);

          node->AddDescription(RouteDescription::MOTORWAY_ENTER_DESC,
                               desc);

          node=next;
          lastNode=node++;

          continue;
        }

        lastNode=node++;

        continue;
      }

      if (inRoundabout) {
        HandleRoundaboutNode(*node);
      }
      else if (HandleDirectionChange(description.Nodes(),
                                     node)) {
        lastNode=node++;

        continue;
      }

      if (HandleNameChange(description.Nodes(),
                           lastNode,
                           node)) {
        lastNode=node++;

        continue;
      }

      lastNode=node++;
    }

    return true;
  }

  RoutePostprocessor::RoutePostprocessor()
  : nameReader(NULL),
    refReader(NULL),
    bridgeReader(NULL),
    roundaboutReader(NULL)
  {

  }

  bool RoutePostprocessor::ResolveAllAreasAndWays(const RouteDescription& description,
                                                  Database& database)
  {
    std::set<FileOffset>         areaOffsets;
    std::vector<AreaRef>         areas;

    std::set<FileOffset>         wayOffsets;
    std::vector<WayRef>          ways;

    for (const auto &node : description.Nodes()) {
      if (node.HasPathObject()) {
        switch (node.GetPathObject().GetType()) {
        case refNone:
        case refNode:
          assert(false);
          break;
        case refArea:
          areaOffsets.insert(node.GetPathObject().GetFileOffset());
        break;
        case refWay:
          wayOffsets.insert(node.GetPathObject().GetFileOffset());
          break;
        }
      }

      for (const auto &object : node.GetObjects()) {

        switch (object.GetType()) {
        case refNone:
        case refNode:
          assert(false);
          break;
        case refArea:
          areaOffsets.insert(object.GetFileOffset());
        break;
        case refWay:
          wayOffsets.insert(object.GetFileOffset());
          break;
        }
      }
    }

    if (!database.GetAreasByOffset(areaOffsets,areas)) {
      std::cerr << "Cannot retrieve crossing areas" << std::endl;
      return false;
    }

    if (!database.GetWaysByOffset(wayOffsets,ways)) {
      std::cerr << "Cannot retrieve crossing ways" << std::endl;
      return false;
    }

    for (std::vector<WayRef>::const_iterator way=ways.begin();
         way!=ways.end();
         ++way) {
      wayMap[(*way)->GetFileOffset()]=*way;
    }

    wayOffsets.clear();
    ways.clear();

    for (std::vector<AreaRef>::const_iterator area=areas.begin();
         area!=areas.end();
         ++area) {
      areaMap[(*area)->GetFileOffset()]=*area;
    }

    areaOffsets.clear();
    areas.clear();

    return true;
  }

  void RoutePostprocessor::Cleanup()
  {
    areaMap.clear();
    wayMap.clear();


    delete nameReader;
    nameReader=NULL;

    delete refReader;
    refReader=NULL;

    delete bridgeReader;
    bridgeReader=NULL;

    delete roundaboutReader;
    roundaboutReader=NULL;
  }

  AreaRef RoutePostprocessor::GetArea(FileOffset offset) const
  {
    auto entry=areaMap.find(offset);

    assert(entry!=areaMap.end());

    return entry->second;
  }

  WayRef RoutePostprocessor::GetWay(FileOffset offset) const
  {
    auto entry=wayMap.find(offset);

    assert(entry!=wayMap.end());

    return entry->second;
  }

  RouteDescription::NameDescriptionRef RoutePostprocessor::GetNameDescription(const ObjectFileRef& object) const
  {
    RouteDescription::NameDescriptionRef description;

    if (object.GetType()==refArea) {
      AreaRef area=GetArea(object.GetFileOffset());

      return GetNameDescription(area);
    }
    else if (object.GetType()==refWay) {
      WayRef way=GetWay(object.GetFileOffset());

      return GetNameDescription(way);
    }
    else {
      assert(false);
    }

    return description;
  }

  RouteDescription::NameDescriptionRef RoutePostprocessor::GetNameDescription(const Area& area) const
  {
    NameFeatureValue *nameValue=nameReader->GetValue(area.rings.front().GetFeatureValueBuffer());
    std::string      name;

    if (nameValue!=NULL) {
      name=nameValue->GetName();
    }

    return new RouteDescription::NameDescription(name);
  }

  RouteDescription::NameDescriptionRef RoutePostprocessor::GetNameDescription(const Way& way) const
  {
    NameFeatureValue *nameValue=nameReader->GetValue(way.GetFeatureValueBuffer());
    RefFeatureValue  *refValue=refReader->GetValue(way.GetFeatureValueBuffer());
    std::string      name;
    std::string      ref;

    if (nameValue!=NULL) {
      name=nameValue->GetName();
    }

    if (refValue!=NULL) {
      ref=refValue->GetRef();
    }

    return new RouteDescription::NameDescription(name,
                                                 ref);
  }

  bool RoutePostprocessor::IsRoundabout(const ObjectFileRef& object) const
  {
    if (object.GetType()==refArea) {
      return false;
    }
    else if (object.GetType()==refWay) {
      WayRef way=GetWay(object.GetFileOffset());

      return roundaboutReader->IsSet(way->GetFeatureValueBuffer());
    }
    else {
      assert(false);

      return false;
    }
  }

  bool RoutePostprocessor::IsBridge(const Way& way) const
  {
    return bridgeReader->IsSet(way.GetFeatureValueBuffer());
  }

  bool RoutePostprocessor::IsOfType(const ObjectFileRef& object,
                                    const TypeInfoSet& types) const
  {
    if (object.GetType()==refArea) {
      AreaRef area=GetArea(object.GetFileOffset());

      return types.IsSet(area->GetType());
    }
    else if (object.GetType()==refWay) {
      WayRef way=GetWay(object.GetFileOffset());

      return types.IsSet(way->GetType());
    }
    else {
      assert(false);

      return false;
    }
  }

  Id RoutePostprocessor::GetNodeId(const ObjectFileRef& object,
                                   size_t nodeIndex) const
  {
    if (object.GetType()==refArea) {
      AreaRef area=GetArea(object.GetFileOffset());

      return area->rings.front().ids[nodeIndex];
    }
    else if (object.GetType()==refWay) {
      WayRef way=GetWay(object.GetFileOffset());

      return way->ids[nodeIndex];
    }
    else {
      assert(false);

      return 0;
    }
  }

  size_t RoutePostprocessor::GetNodeIndex(const ObjectFileRef& object,
                                          Id nodeId) const
  {
    if (object.GetType()==refArea) {
      AreaRef area=GetArea(object.GetFileOffset());

      for (size_t i=0; i<area->rings.front().ids.size(); i++) {
        if (area->rings.front().ids[i]==nodeId) {
          return i;
        }

      }

      assert(false);

      return 0;
    }
    else if (object.GetType()==refWay) {
      WayRef way=GetWay(object.GetFileOffset());

      size_t index;

      if (!way->GetNodeIndexByNodeId(nodeId,
                                     index)) {
        assert(false);
      }

      return index;
    }
    else {
      assert(false);

      return 0;
    }
  }

  bool RoutePostprocessor::CanUseBackward(const RoutingProfile& profile,
                                          Id fromNodeId,
                                          const ObjectFileRef& object) const
  {
    if (object.GetType()==refArea) {
      AreaRef area=GetArea(object.GetFileOffset());

      return profile.CanUse(area);
    }
    else if (object.GetType()==refWay) {
      WayRef way=GetWay(object.GetFileOffset());

      size_t fromNodeIndex;

      if (!way->GetNodeIndexByNodeId(fromNodeId,
                                     fromNodeIndex)) {
        assert(false);
      }

      return fromNodeIndex>0 &&
             profile.CanUseBackward(way);
    }
    else {
      assert(false);

      return false;
    }
  }

  bool RoutePostprocessor::CanUseForward(const RoutingProfile& profile,
                                         Id fromNodeId,
                                         const ObjectFileRef& object) const
  {
    if (object.GetType()==refArea) {
      AreaRef area=GetArea(object.GetFileOffset());

      return profile.CanUse(area);
    }
    else if (object.GetType()==refWay) {
      WayRef way=GetWay(object.GetFileOffset());

      size_t fromNodeIndex;

      if (!way->GetNodeIndexByNodeId(fromNodeId,
                                     fromNodeIndex)) {
        assert(false);
      }

      return fromNodeIndex!=way->nodes.size()-1 &&
             profile.CanUseForward(way);
    }
    else {
      assert(false);

      return false;
    }
  }

  bool RoutePostprocessor::IsBackwardPath(const ObjectFileRef& object,
                                          size_t fromNodeIndex,
                                          size_t toNodeIndex) const
  {
    if (object.GetType()==refArea) {
      return true;
    }
    else if (object.GetType()==refWay) {
      return toNodeIndex<fromNodeIndex;
    }
    else {
      assert(false);

      return false;
    }
  }

  bool RoutePostprocessor::IsForwardPath(const ObjectFileRef& object,
                                         size_t fromNodeIndex,
                                         size_t toNodeIndex) const
  {
    if (object.GetType()==refArea) {
      return true;
    }
    else if (object.GetType()==refWay) {
      return toNodeIndex>fromNodeIndex;
    }
    else {
      assert(false);

      return false;
    }
  }

  bool RoutePostprocessor::IsNodeStartOrEndOfObject(const ObjectFileRef& nodeObject,
                                                    size_t nodeIndex,
                                                    const ObjectFileRef& object) const
  {
    Id nodeId;

    if (object.GetType()==refArea) {
      AreaRef area=GetArea(nodeObject.GetFileOffset());

      nodeId=area->rings.front().ids[nodeIndex];
    }
    else if (object.GetType()==refWay) {
      WayRef way=GetWay(nodeObject.GetFileOffset());

      nodeId=way->ids[nodeIndex];
    }
    else {
      assert(false);
    }

    if (object.GetType()==refArea) {
      return false;
    }
    else if (object.GetType()==refWay) {
      WayRef way=GetWay(object.GetFileOffset());

      return way->ids.front()==nodeId ||
             way->ids.back()==nodeId;
    }
    else {
      assert(false);

      return false;
    }
  }

  void RoutePostprocessor::GetCoordinates(const ObjectFileRef& object,
                                          size_t nodeIndex,
                                          double& lat,
                                          double& lon) const
  {
    if (object.GetType()==refArea) {
      AreaRef area=GetArea(object.GetFileOffset());

      lat=area->rings.front().nodes[nodeIndex].lat;
      lon=area->rings.front().nodes[nodeIndex].lon;
    }
    else if (object.GetType()==refWay) {
      WayRef way=GetWay(object.GetFileOffset());

      way->GetCoordinates(nodeIndex,
                          lat,
                          lon);
    }
    else {
      assert(false);
    }
  }

  bool RoutePostprocessor::PostprocessRouteDescription(RouteDescription& description,
                                                       const RoutingProfile& profile,
                                                       Database& database,
                                                       std::list<PostprocessorRef> processors)
  {
    Cleanup(); // We do not trust ourself ;-)

    nameReader=new NameFeatureValueReader(database.GetTypeConfig());
    refReader=new RefFeatureValueReader(database.GetTypeConfig());
    bridgeReader=new BridgeFeatureReader(database.GetTypeConfig());
    roundaboutReader=new RoundaboutFeatureReader(database.GetTypeConfig());

    if (!ResolveAllAreasAndWays(description,
                                database)) {
      Cleanup();

      return false;
    }

    size_t pos=1;
    for (std::list<PostprocessorRef>::iterator p=processors.begin();
        p!=processors.end();
        ++p) {
      PostprocessorRef processor=*p;

      if (!processor->Process(*this,
                              profile,
                              description,
                              database)) {
        std::cerr << "Error during execution of postprocessor " << pos << std::endl;
        Cleanup();

        return false;
      }

      pos++;
    }

    Cleanup();

    return true;
  }
}
<|MERGE_RESOLUTION|>--- conflicted
+++ resolved
@@ -158,6 +158,7 @@
 
       iter->SetDistance(distance);
       iter->SetTime(time);
+      iter->SetLocation(curCoord);
 
       prevObject=curObject;
       prevCoord=curCoord;
@@ -597,18 +598,12 @@
       return false;
     }
 
-<<<<<<< HEAD
-      iter->SetDistance(distance);
-      iter->SetTime(time);
-      iter->SetLocation(curCoord);
-=======
     // The name changes from non-empty to empty, but the ref stays the same
     if (!lastName->GetName().empty() &&
         nextName->GetName().empty() &&
         lastName->GetRef()==nextName->GetRef()) {
       return false;
     }
->>>>>>> 85923050
 
     // ref changes, but name stays the same
     if (!lastName->GetName().empty() &&
